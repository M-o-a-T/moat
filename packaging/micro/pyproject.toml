[build-system]
requires = [
  "wheel",
  "setuptools >= 42",
]
build-backend = "setuptools.build_meta"

[project]
classifiers = [
    "Development Status :: 4 - Beta",
    "Framework :: AnyIO",
    "Framework :: Trio",
    "Framework :: AsyncIO",
    "Programming Language :: Python :: 3",
    "Intended Audience :: Developers",
]
keywords = ["MoaT"]
dependencies = [
  "anyio ~= 4.2",
  "msgpack",
  "serialpacker >= 0.10.3",
  "pyfuse3 >= 3.2",
  "moat-util ~= 0.56.4",
  "moat-src ~= 0.8.5",
  "moat-main ~= 0.10.0",
  "asyncdbus",
]
requires-python = ">=3.8"
name = "moat-micro"
authors = [{email = "matthias@urlichs.de",name = "Matthias Urlichs"}]
description = "REPLACE ME"
readme = "README.rst"
<<<<<<< HEAD
version = "0.16.2"
=======
version = "0.16.3"
>>>>>>> 95f2265c

[project.urls]
homepage = "https://m-o-a-t.org"
repository = "https://github.com/M-o-a-T/moat"

[tool.setuptools]
[tool.setuptools.packages.find]
where = ["src"]

[tool.setuptools.package-data]
"*" = ["*.yaml"]
<|MERGE_RESOLUTION|>--- conflicted
+++ resolved
@@ -30,11 +30,7 @@
 authors = [{email = "matthias@urlichs.de",name = "Matthias Urlichs"}]
 description = "REPLACE ME"
 readme = "README.rst"
-<<<<<<< HEAD
-version = "0.16.2"
-=======
 version = "0.16.3"
->>>>>>> 95f2265c
 
 [project.urls]
 homepage = "https://m-o-a-t.org"
