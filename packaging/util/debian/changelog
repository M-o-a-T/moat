<<<<<<< HEAD
moat-util (0.57.1-1) unstable; urgency=medium

  * New release for 25.2.0

 -- Matthias Urlichs <matthias@urlichs.de>  Sun, 04 May 2025 09:57:15 +0200
=======
moat-util (0.57.4-1) unstable; urgency=medium

  * New release for 25.1.8

 -- Matthias Urlichs <matthias@urlichs.de>  Sun, 04 May 2025 19:45:24 +0200

moat-util (0.57.3-1) unstable; urgency=medium

  * New release for 25.1.4

 -- Matthias Urlichs <matthias@urlichs.de>  Sun, 04 May 2025 16:38:02 +0200

moat-util (0.57.2-1) unstable; urgency=medium

  * New release for 25.1.3

 -- Matthias Urlichs <matthias@urlichs.de>  Sun, 04 May 2025 16:30:40 +0200

moat-util (0.57.1-1) unstable; urgency=medium

  * New release for 25.1.2

 -- Matthias Urlichs <matthias@urlichs.de>  Sun, 04 May 2025 16:24:41 +0200
>>>>>>> d89fdea9

moat-util (0.57.0-1) unstable; urgency=medium

  * New release for 25.0.10

 -- Matthias Urlichs <matthias@urlichs.de>  Tue, 25 Mar 2025 18:21:37 +0100

moat-util (0.56.4-1) unstable; urgency=medium

  * New release for 25.0.2

 -- Matthias Urlichs <matthias@urlichs.de>  Fri, 21 Mar 2025 12:04:33 +0100

moat-util (0.56.3-1) unstable; urgency=medium

  * Merge

 -- Matthias Urlichs <matthias@urlichs.de>  Tue, 10 Dec 2024 15:46:25 +0100

moat-util (0.56.2-1) unstable; urgency=medium

  * Merge

 -- Matthias Urlichs <matthias@urlichs.de>  Fri, 29 Nov 2024 08:24:30 +0100

moat-util (0.56.1-1) unstable; urgency=medium

  * Merge

 -- Matthias Urlichs <matthias@urlichs.de>  Thu, 28 Nov 2024 13:21:17 +0100

moat-util (0.56.0-1) unstable; urgency=medium

  * Merge

 -- Matthias Urlichs <matthias@urlichs.de>  Tue, 26 Nov 2024 21:57:26 +0100

moat-util (0.55.5-1) unstable; urgency=medium

  * Merge

 -- Matthias Urlichs <matthias@urlichs.de>  Sun, 24 Nov 2024 16:22:12 +0100

moat-util (0.55.4-1) unstable; urgency=medium

  * Merge

 -- Matthias Urlichs <matthias@urlichs.de>  Sun, 24 Nov 2024 16:06:34 +0100

moat-util (0.55.3-1) unstable; urgency=medium

  * Merge

 -- Matthias Urlichs <matthias@urlichs.de>  Sun, 24 Nov 2024 16:01:48 +0100

moat-util (0.55.2-1) unstable; urgency=medium

  * Merge

 -- Matthias Urlichs <matthias@urlichs.de>  Sun, 24 Nov 2024 16:00:43 +0100

moat-util (0.55.1-1) unstable; urgency=medium

  * Merge

 -- Matthias Urlichs <matthias@urlichs.de>  Sun, 24 Nov 2024 14:51:56 +0100

moat-util (0.55.0-1) unstable; urgency=medium

  * Merge

 -- Matthias Urlichs <matthias@urlichs.de>  Sun, 24 Nov 2024 14:49:13 +0100

moat-util (0.54.1-1) unstable; urgency=medium

  * Merge

 -- Matthias Urlichs <matthias@urlichs.de>  Tue, 19 Nov 2024 06:30:33 +0100

moat-util (0.54.0-1) unstable; urgency=medium

  * Merge

 -- Matthias Urlichs <matthias@urlichs.de>  Tue, 19 Nov 2024 06:24:12 +0100

moat-util (0.53.1-1) unstable; urgency=medium

  * Merge

 -- Matthias Urlichs <matthias@urlichs.de>  Mon, 18 Nov 2024 18:19:59 +0100

moat-util (0.53.0-1) unstable; urgency=medium

  * Merge

 -- Matthias Urlichs <matthias@urlichs.de>  Mon, 18 Nov 2024 18:11:35 +0100

moat-util (0.52.1-1) unstable; urgency=medium

  * Merge

 -- Matthias Urlichs <matthias@urlichs.de>  Mon, 18 Nov 2024 10:24:51 +0100

moat-util (0.52.0-1) unstable; urgency=medium

  * Merge

 -- Matthias Urlichs <matthias@urlichs.de>  Mon, 18 Nov 2024 09:59:48 +0100

moat-util (0.51.3-1) unstable; urgency=medium

  * Merge

 -- Matthias Urlichs <matthias@urlichs.de>  Mon, 18 Nov 2024 09:28:23 +0100

moat-util (0.51.2-1) unstable; urgency=medium

  * Merge

 -- Matthias Urlichs <matthias@urlichs.de>  Sun, 17 Nov 2024 15:25:27 +0100

moat-util (0.51.1-1) unstable; urgency=medium

  * Merge

 -- Matthias Urlichs <matthias@urlichs.de>  Sun, 17 Nov 2024 15:18:07 +0100

moat-util (0.51.0-1) unstable; urgency=medium

  * Merge

 -- Matthias Urlichs <matthias@urlichs.de>  Sun, 17 Nov 2024 15:06:18 +0100

moat-util (0.49.2-1) unstable; urgency=medium

  * Merge

 -- Matthias Urlichs <matthias@urlichs.de>  Mon, 11 Nov 2024 14:33:22 +0100

moat-util (0.49.1-1) unstable; urgency=medium

  * Merge

 -- Matthias Urlichs <matthias@urlichs.de>  Mon, 11 Nov 2024 14:30:47 +0100

moat-util (0.49.0-1) unstable; urgency=medium

  * Merge

 -- Matthias Urlichs <matthias@urlichs.de>  Mon, 11 Nov 2024 14:26:47 +0100

moat-util (0.48.0-2) unstable; urgency=medium

  * Dependency update

 -- Matthias Urlichs <matthias@urlichs.de>  Fri, 08 Nov 2024 08:43:27 +0100

moat-util (0.48.0-1) unstable; urgency=medium

  * Merge

 -- Matthias Urlichs <matthias@urlichs.de>  Thu, 07 Nov 2024 21:09:43 +0100

moat-util (0.46.1-1) unstable; urgency=medium

  * Merge

 -- Matthias Urlichs <matthias@urlichs.de>  Fri, 18 Oct 2024 09:25:10 +0200

moat-util (0.45.1-1) unstable; urgency=medium

  * Merge

 -- Matthias Urlichs <matthias@urlichs.de>  Thu, 10 Oct 2024 10:25:11 +0200

moat-util (0.45.0-2) unstable; urgency=medium

  * Use "make test" for testing (path!)

 -- Matthias Urlichs <matthias@urlichs.de>  Thu, 10 Oct 2024 09:39:10 +0200

moat-util (0.45.0-1) unstable; urgency=medium

  * Merge

 -- Matthias Urlichs <matthias@urlichs.de>  Thu, 10 Oct 2024 09:21:43 +0200

moat-util (0.43.1-3) unstable; urgency=medium

  * Merge

 -- Matthias Urlichs <matthias@urlichs.de>  Fri, 27 Sep 2024 13:20:35 +0200

moat-util (0.43.1-2) unstable; urgency=medium

  * Merge

 -- Matthias Urlichs <matthias@urlichs.de>  Fri, 27 Sep 2024 13:20:10 +0200

moat-util (0.43.1-1) unstable; urgency=medium

  * Merge

 -- Matthias Urlichs <matthias@urlichs.de>  Fri, 27 Sep 2024 13:18:40 +0200

moat-util (0.42.1-1) unstable; urgency=medium

  * Merge

 -- Matthias Urlichs <matthias@urlichs.de>  Tue, 05 Mar 2024 17:21:46 +0100

moat-util (0.41.5-1) unstable; urgency=medium

  * Merge

 -- Matthias Urlichs <matthias@urlichs.de>  Wed, 31 Jan 2024 11:54:40 +0100

moat-util (0.41.4-1) unstable; urgency=medium

  * Merge

 -- Matthias Urlichs <matthias@urlichs.de>  Tue, 30 Jan 2024 12:33:24 +0100

moat-util (0.41.3-1) unstable; urgency=medium

  * Merge

 -- Matthias Urlichs <matthias@urlichs.de>  Sun, 28 Jan 2024 10:49:51 +0100

moat-util (0.41.2-1) unstable; urgency=medium

  * Merge

 -- Matthias Urlichs <matthias@urlichs.de>  Thu, 25 Jan 2024 15:55:09 +0100

moat-util (0.41.1-1) unstable; urgency=medium

  * Merge

 -- Matthias Urlichs <matthias@urlichs.de>  Thu, 25 Jan 2024 15:50:59 +0100

moat-util (0.39.1-1) unstable; urgency=medium

  * Merge

 -- Matthias Urlichs <matthias@urlichs.de>  Sun, 24 Dec 2023 09:31:03 +0100

moat-util (0.38.1-3) unstable; urgency=medium

  * Missing Conflicts:

 -- Matthias Urlichs <matthias@urlichs.de>  Wed, 15 Nov 2023 15:41:41 +0100

moat-util (0.38.1-2) unstable; urgency=medium

  * Naming fix-up

 -- Matthias Urlichs <matthias@urlichs.de>  Wed, 15 Nov 2023 14:53:33 +0100

moat-util (0.38.1-1) unstable; urgency=medium

  * Merge

 -- Matthias Urlichs <matthias@urlichs.de>  Wed, 15 Nov 2023 13:33:44 +0100

moat-util (0.38.0-1) unstable; urgency=medium

  * Merge

 -- Matthias Urlichs <matthias@urlichs.de>  Wed, 15 Nov 2023 13:26:40 +0100

moat-util (0.36.0-1) unstable; urgency=medium

  * Merge

 -- Matthias Urlichs <matthias@urlichs.de>  Wed, 25 Oct 2023 14:32:56 +0200

moat-util (0.35.2-1) unstable; urgency=medium

  * Merge

 -- Matthias Urlichs <matthias@urlichs.de>  Mon, 23 Oct 2023 18:08:21 +0200

moat-util (0.35.0-1) unstable; urgency=medium

  * Merge

 -- Matthias Urlichs <matthias@urlichs.de>  Thu, 18 May 2023 14:52:45 +0200

moat-util (0.35.0-1) unstable; urgency=medium

  * Merge

 -- Matthias Urlichs <matthias@urlichs.de>  Thu, 18 May 2023 14:50:07 +0200

moat-util (0.35.0-1) unstable; urgency=medium

  * Merge

 -- Matthias Urlichs <matthias@urlichs.de>  Thu, 18 May 2023 14:48:10 +0200

moat-util (0.27.0-1) unstable; urgency=medium

  * Merge

 -- Matthias Urlichs <matthias@urlichs.de>  Fri, 17 Feb 2023 17:33:58 +0100

moat-util (0.26.5-1) unstable; urgency=medium

  * Merge

 -- Matthias Urlichs <matthias@urlichs.de>  Tue, 03 Jan 2023 14:17:03 +0100

moat-util (0.26.3-1) unstable; urgency=medium

  * Merge

 -- Matthias Urlichs <matthias@urlichs.de>  Fri, 02 Dec 2022 15:41:11 +0100

moat-util (0.26.2-1) unstable; urgency=medium

  * Merge

 -- Matthias Urlichs <matthias@urlichs.de>  Thu, 03 Nov 2022 18:38:53 +0100

moat-util (0.26.1-1) unstable; urgency=medium

  * Merge

 -- Matthias Urlichs <matthias@urlichs.de>  Thu, 03 Nov 2022 10:06:43 +0100

moat-util (0.26.0-1) unstable; urgency=medium

  * Merge

 -- Matthias Urlichs <matthias@urlichs.de>  Thu, 03 Nov 2022 09:57:49 +0100

moat-util (0.24.10-1) unstable; urgency=medium

  * Merge

 -- Matthias Urlichs <matthias@urlichs.de>  Fri, 23 Sep 2022 19:38:06 +0200

moat-util (0.24.9-1) unstable; urgency=medium

  * Merge

 -- Matthias Urlichs <matthias@urlichs.de>  Fri, 23 Sep 2022 17:16:28 +0200

moat-util (0.24.8-1) unstable; urgency=medium

  * Merge

 -- Matthias Urlichs <matthias@urlichs.de>  Thu, 22 Sep 2022 16:19:32 +0200

moat-util (0.24.7-1) unstable; urgency=medium

  * Merge

 -- Matthias Urlichs <matthias@urlichs.de>  Mon, 19 Sep 2022 17:23:21 +0200

moat-util (0.24.6-1) unstable; urgency=medium

  * Merge

 -- Matthias Urlichs <matthias@urlichs.de>  Fri, 16 Sep 2022 07:44:03 +0200

moat-util (0.24.3-1) unstable; urgency=medium

  * Merge

 -- Matthias Urlichs <matthias@urlichs.de>  Tue, 13 Sep 2022 21:16:04 +0200

moat-util (0.24.2-1) unstable; urgency=medium

  * Merge

 -- Matthias Urlichs <matthias@urlichs.de>  Tue, 13 Sep 2022 20:59:13 +0200

moat-util (0.24.1-1) unstable; urgency=medium

  * Merge

 -- Matthias Urlichs <matthias@urlichs.de>  Tue, 13 Sep 2022 20:58:33 +0200

moat-util (0.24.0-1) unstable; urgency=medium

  * Merge

 -- Matthias Urlichs <matthias@urlichs.de>  Mon, 12 Sep 2022 11:55:56 +0200

moat-util (0.23.3-1) unstable; urgency=medium

  * Merge

 -- Matthias Urlichs <matthias@urlichs.de>  Tue, 06 Sep 2022 20:30:57 +0200

moat-util (0.23.2-1) unstable; urgency=medium

  * Merge

 -- Matthias Urlichs <matthias@urlichs.de>  Tue, 06 Sep 2022 14:44:57 +0200

moat-util (0.23.0-1) unstable; urgency=medium

  * Renamed and moved.

 -- Matthias Urlichs <matthias@urlichs.de>  Tue, 06 Sep 2022 09:04:43 +0200<|MERGE_RESOLUTION|>--- conflicted
+++ resolved
@@ -1,34 +1,26 @@
-<<<<<<< HEAD
+moat-util (0.57.4-1) unstable; urgency=medium
+
+  * New release for 25.1.8
+
+ -- Matthias Urlichs <matthias@urlichs.de>  Sun, 04 May 2025 19:45:24 +0200
+
+moat-util (0.57.3-1) unstable; urgency=medium
+
+  * New release for 25.1.4
+
+ -- Matthias Urlichs <matthias@urlichs.de>  Sun, 04 May 2025 16:38:02 +0200
+
+moat-util (0.57.2-1) unstable; urgency=medium
+
+  * New release for 25.1.3
+
+ -- Matthias Urlichs <matthias@urlichs.de>  Sun, 04 May 2025 16:30:40 +0200
+
 moat-util (0.57.1-1) unstable; urgency=medium
 
-  * New release for 25.2.0
-
- -- Matthias Urlichs <matthias@urlichs.de>  Sun, 04 May 2025 09:57:15 +0200
-=======
-moat-util (0.57.4-1) unstable; urgency=medium
-
-  * New release for 25.1.8
-
- -- Matthias Urlichs <matthias@urlichs.de>  Sun, 04 May 2025 19:45:24 +0200
-
-moat-util (0.57.3-1) unstable; urgency=medium
-
-  * New release for 25.1.4
-
- -- Matthias Urlichs <matthias@urlichs.de>  Sun, 04 May 2025 16:38:02 +0200
-
-moat-util (0.57.2-1) unstable; urgency=medium
-
-  * New release for 25.1.3
-
- -- Matthias Urlichs <matthias@urlichs.de>  Sun, 04 May 2025 16:30:40 +0200
-
-moat-util (0.57.1-1) unstable; urgency=medium
-
   * New release for 25.1.2
 
  -- Matthias Urlichs <matthias@urlichs.de>  Sun, 04 May 2025 16:24:41 +0200
->>>>>>> d89fdea9
 
 moat-util (0.57.0-1) unstable; urgency=medium
 
