--- conflicted
+++ resolved
@@ -23,11 +23,7 @@
 	"moat-lib-cmd ~= 0.3.4",
 	"mqttproto ~= 0.7.2.17",
 	]
-<<<<<<< HEAD
-version = "0.1.4"
-=======
 version = "0.2.2"
->>>>>>> 95f2265c
 keywords = [ "MoaT",]
 requires-python = ">=3.8"
 name = "moat-link"
