--- conflicted
+++ resolved
@@ -21,11 +21,7 @@
 	"simpleeval",
 	"moat-lib-codec ~= 0.4.1",
 	]
-<<<<<<< HEAD
-version = "0.57.1"
-=======
 version = "0.57.4"
->>>>>>> d89fdea9
 keywords = [ "MoaT",]
 requires-python = ">=3.12"
 name = "moat-util"
