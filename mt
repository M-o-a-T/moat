#!/usr/bin/python3

"""
This is a command line for MoaT that works in the main repository.
"""
# assume that sys.path[0] is the main …/moat directory

<<<<<<< HEAD
import logging
=======
FORMAT = (
    "%(asctime)-15s %(threadName)-15s %(levelname)-8s %(module)-15s:%(lineno)-8s %(message)s"
)
import logging
logging.basicConfig(format=FORMAT, level=logging.WARNING)

>>>>>>> 7c9d0eca
def nbc(*a,**k):
    logging.debug(f"Logging: another basicConfig call: ignored {a} {k} ")
logging.basicConfig = nbc

import moat.__main__<|MERGE_RESOLUTION|>--- conflicted
+++ resolved
@@ -5,18 +5,4 @@
 """
 # assume that sys.path[0] is the main …/moat directory
 
-<<<<<<< HEAD
-import logging
-=======
-FORMAT = (
-    "%(asctime)-15s %(threadName)-15s %(levelname)-8s %(module)-15s:%(lineno)-8s %(message)s"
-)
-import logging
-logging.basicConfig(format=FORMAT, level=logging.WARNING)
-
->>>>>>> 7c9d0eca
-def nbc(*a,**k):
-    logging.debug(f"Logging: another basicConfig call: ignored {a} {k} ")
-logging.basicConfig = nbc
-
 import moat.__main__