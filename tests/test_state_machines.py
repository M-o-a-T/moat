from __future__ import annotations

import pytest

from mqttproto import (
    MQTTClientState,
    MQTTConnAckPacket,
    MQTTConnectPacket,
    MQTTPublishAckPacket,
    MQTTPublishCompletePacket,
    MQTTPublishPacket,
    MQTTPublishReceivePacket,
    MQTTPublishReleasePacket,
    PropertyType,
    QoS,
    ReasonCode,
    Subscription,
)
from mqttproto.broker_state_machine import (
    MQTTBrokerClientStateMachine,
    MQTTBrokerStateMachine,
)
from mqttproto.client_state_machine import MQTTClientStateMachine


@pytest.fixture
def client_session_pairs() -> (
    list[tuple[MQTTClientStateMachine, MQTTBrokerClientStateMachine]]
):
    client1 = MQTTClientStateMachine(client_id="client-1")
    client2 = MQTTClientStateMachine(client_id="client-2")

    broker = MQTTBrokerStateMachine()
    client_session1 = MQTTBrokerClientStateMachine()
    client_session2 = MQTTBrokerClientStateMachine()

    # Connect the clients
    client_session_pairs = [(client1, client_session1), (client2, client_session2)]
    for client, client_session in client_session_pairs:
        # Have the client send the CONNECT
        client.connect()
        assert client.state is MQTTClientState.CONNECTING
        packets = client_session.feed_bytes(client.get_outbound_data())
        assert len(packets) == 1
        assert isinstance(packets[0], MQTTConnectPacket)
        assert client_session.state is MQTTClientState.CONNECTING

        # Have the client session send the CONNACK response
        client_session.acknowledge_connect(ReasonCode.SUCCESS, None, False)
        packets = client.feed_bytes(client_session.get_outbound_data())
        assert len(packets) == 1
        assert isinstance(packets[0], MQTTConnAckPacket)
        # https://github.com/python/mypy/issues/17096
        assert client.state is MQTTClientState.CONNECTED  # type: ignore[comparison-overlap]
        assert client_session.state is MQTTClientState.CONNECTED

        # Add the client session to the broker
        broker.add_client_session(client_session)
        assert broker.client_state_machines[client.client_id] is client_session

    return client_session_pairs


@pytest.fixture
def connected_client(
    client_session_pairs: list[
        tuple[MQTTClientStateMachine, MQTTBrokerClientStateMachine]
    ],
) -> MQTTClientStateMachine:
    return client_session_pairs[0][0]


def test_subscribe_unsubscribe(connected_client: MQTTClientStateMachine) -> None:
    subscriptions = [Subscription("foo/bar"), Subscription("foo/baz")]
    assert connected_client.subscribe(subscriptions) == 1

    assert connected_client.unsubscribe(["foo/bar"]) == 2
    assert connected_client.unsubscribe(["foo/baz"]) == 3


<<<<<<< HEAD
def test_duplicate_subscription(connected_client: MQTTClientStateMachine) -> None:
    assert (
        connected_client.subscribe([Subscription("foo/bar"), Subscription("foo/baz")])
        == 1
    )
    assert connected_client.subscribe([Subscription("foo/bar")]) is None
    assert connected_client.unsubscribe(["foo/bar"]) is None
    assert connected_client.unsubscribe(["foo/bar"]) == 2


def test_ping_no_answer(connected_client: MQTTClientStateMachine) -> None:
    connected_client.ping()
    assert connected_client.pings_pending == 1
    connected_client.ping()
    assert connected_client.pings_pending == 2
    connected_client.ping()
    assert connected_client.pings_pending == 3
    # TODO test that a response clears the counter


=======
>>>>>>> 4f1d93ed
def test_client_publish_qos0(
    client_session_pairs: list[
        tuple[MQTTClientStateMachine, MQTTBrokerClientStateMachine]
    ],
) -> None:
    """Test the client publishing a QoS 0 message."""
    client1, client_session1 = client_session_pairs[0]
    client1.publish("test-topic", "payload")
    packets = client_session1.feed_bytes(client1.get_outbound_data())
    assert len(packets) == 1
    packet = packets[0]
    assert isinstance(packet, MQTTPublishPacket)
    assert packet.topic == "test-topic"
    assert packet.payload == "payload"


@pytest.mark.parametrize("qos", [QoS.AT_MOST_ONCE, QoS.AT_LEAST_ONCE, QoS.EXACTLY_ONCE])
def test_client_limit_qos(qos: QoS) -> None:
    """Test that a limited QoS is processed in the client."""
    client = MQTTClientStateMachine(client_id="client-X")
    client.connect()
    assert client.state is MQTTClientState.CONNECTING

    packet = MQTTConnAckPacket(
        reason_code=ReasonCode.SUCCESS,
        session_present=False,
        properties={PropertyType.MAXIMUM_QOS: qos} if qos < QoS.EXACTLY_ONCE else {},
    )
    buffer = bytearray()
    packet.encode(buffer)
    client.feed_bytes(buffer)
    assert client.maximum_qos == qos


def test_client_receive_qos0(
    client_session_pairs: list[
        tuple[MQTTClientStateMachine, MQTTBrokerClientStateMachine]
    ],
) -> None:
    """Test the client reciving a QoS 0 message from the broker."""
    client1, client_session1 = client_session_pairs[0]

    # Subscribe to test-topic
    packet_id = client1.subscribe([Subscription("test-topic")])
    assert packet_id == 1
    client_session1.feed_bytes(client1.get_outbound_data())
    client_session1.acknowledge_subscribe(packet_id, [ReasonCode.SUCCESS])
    client1.feed_bytes(client_session1.get_outbound_data())

    # Have the broker send a PUBLISH from "otherclient" to the client
    publish = MQTTPublishPacket(topic="test-topic", payload="payload")
    client_session1.deliver_publish("otherclient", publish)
    packets = client1.feed_bytes(client_session1.get_outbound_data())
    assert len(packets) == 1
    packet = packets[0]
    assert isinstance(packet, MQTTPublishPacket)
    assert packet.topic == "test-topic"
    assert packet.payload == "payload"
    assert not client1.get_outbound_data()


def test_publish_qos1(
    client_session_pairs: list[
        tuple[MQTTClientStateMachine, MQTTBrokerClientStateMachine]
    ],
) -> None:
    """Test the client publishing a QoS 1 message."""
    # Send the PUBLISH from the client
    client1, client_session1 = client_session_pairs[0]
    client1.publish("test-topic", "payload", qos=QoS.AT_LEAST_ONCE)
    packets = client_session1.feed_bytes(client1.get_outbound_data())
    assert len(packets) == 1
    packet = packets[0]
    assert isinstance(packet, MQTTPublishPacket)
    assert packet.topic == "test-topic"
    assert packet.payload == "payload"
    assert packet.qos is QoS.AT_LEAST_ONCE
    assert packet.packet_id == 1

    # Send the PUBACK from the client session
    client_session1.acknowledge_publish(packet.packet_id, ReasonCode.SUCCESS)
    packets = client1.feed_bytes(client_session1.get_outbound_data())
    assert len(packets) == 1
    packet = packets[0]
    assert isinstance(packet, MQTTPublishAckPacket)
    assert packet.reason_code is ReasonCode.SUCCESS


def test_client_receive_qos1(
    client_session_pairs: list[
        tuple[MQTTClientStateMachine, MQTTBrokerClientStateMachine]
    ],
) -> None:
    """Test the client reciving a QoS 0 message from the broker."""
    client1, client_session1 = client_session_pairs[0]

    # Subscribe to test-topic
    packet_id = client1.subscribe([Subscription("test-topic")])
    assert packet_id == 1
    client_session1.feed_bytes(client1.get_outbound_data())
    client_session1.acknowledge_subscribe(packet_id, [ReasonCode.SUCCESS])
    client1.feed_bytes(client_session1.get_outbound_data())

    # Have the broker send a PUBLISH from "otherclient" to the client
    publish = MQTTPublishPacket(
        topic="test-topic",
        payload="payload",
        qos=QoS.AT_LEAST_ONCE,
        packet_id=2,
    )
    client_session1.deliver_publish("otherclient", publish)
    packets = client1.feed_bytes(client_session1.get_outbound_data())
    assert len(packets) == 1
    packet = packets[0]
    assert isinstance(packet, MQTTPublishPacket)
    assert packet.topic == "test-topic"
    assert packet.payload == "payload"

    # The client should have automatically responded with a PUBACK
    packets = client_session1.feed_bytes(client1.get_outbound_data())
    assert len(packets) == 1
    packet = packets[0]
    assert isinstance(packet, MQTTPublishAckPacket)
    assert packet.reason_code is ReasonCode.SUCCESS


def test_publish_qos2(
    client_session_pairs: list[
        tuple[MQTTClientStateMachine, MQTTBrokerClientStateMachine]
    ],
) -> None:
    """Test the client publishing a QoS 2 message."""
    # Send the PUBLISH from the client
    client1, client_session1 = client_session_pairs[0]
    client1.publish("test-topic", "payload", qos=QoS.EXACTLY_ONCE)
    packets = client_session1.feed_bytes(client1.get_outbound_data())
    assert len(packets) == 1
    packet = packets[0]
    assert isinstance(packet, MQTTPublishPacket)
    assert packet.topic == "test-topic"
    assert packet.payload == "payload"
    assert packet.qos is QoS.EXACTLY_ONCE
    assert packet.packet_id == 1

    # Send the PUBREC from the client session
    client_session1.acknowledge_publish(packet.packet_id, ReasonCode.SUCCESS)
    packets = client1.feed_bytes(client_session1.get_outbound_data())
    assert len(packets) == 1
    packet = packets[0]
    assert isinstance(packet, MQTTPublishReceivePacket)
    assert packet.reason_code is ReasonCode.SUCCESS
    assert packet.packet_id == 1

    # The client should have automatically responded with a PUBREL
    packets = client_session1.feed_bytes(client1.get_outbound_data())
    assert len(packets) == 1
    packet = packets[0]
    assert isinstance(packet, MQTTPublishReleasePacket)
    assert packet.reason_code is ReasonCode.SUCCESS
    assert packet.packet_id == 1

    # Send the PUBCOMP from the client session
    client_session1.complete_qos2_publish(packet.packet_id, ReasonCode.SUCCESS)
    packets = client1.feed_bytes(client_session1.get_outbound_data())
    assert len(packets) == 1
    packet = packets[0]
    assert isinstance(packet, MQTTPublishCompletePacket)
    assert packet.reason_code is ReasonCode.SUCCESS
    assert packet.packet_id == 1


def test_client_receive_qos2(
    client_session_pairs: list[
        tuple[MQTTClientStateMachine, MQTTBrokerClientStateMachine]
    ],
) -> None:
    """Test the client reciving a QoS 0 message from the broker."""
    client1, client_session1 = client_session_pairs[0]

    # Subscribe to test-topic
    packet_id = client1.subscribe([Subscription("test-topic")])
    assert packet_id == 1
    client_session1.feed_bytes(client1.get_outbound_data())
    client_session1.acknowledge_subscribe(packet_id, [ReasonCode.SUCCESS])
    client1.feed_bytes(client_session1.get_outbound_data())

    # Have the broker send a PUBLISH from "otherclient" to the client
    publish = MQTTPublishPacket(
        topic="test-topic",
        payload="payload",
        qos=QoS.EXACTLY_ONCE,
        packet_id=2,
    )
    client_session1.deliver_publish("otherclient", publish)
    packets = client1.feed_bytes(client_session1.get_outbound_data())
    assert len(packets) == 1
    packet = packets[0]
    assert isinstance(packet, MQTTPublishPacket)
    assert packet.topic == "test-topic"
    assert packet.payload == "payload"

    # The client should have automatically responded with a PUBREC
    packets = client_session1.feed_bytes(client1.get_outbound_data())
    assert len(packets) == 1
    packet = packets[0]
    assert isinstance(packet, MQTTPublishReceivePacket)
    assert packet.reason_code is ReasonCode.SUCCESS

    # Have the broker respond with PUBREL
    client_session1.release_qos2_publish(packet.packet_id, ReasonCode.SUCCESS)
    packets = client1.feed_bytes(client_session1.get_outbound_data())
    assert len(packets) == 1
    packet = packets[0]
    assert isinstance(packet, MQTTPublishReleasePacket)

    # The client should have automatically responded with a PUBCOMP
    packets = client_session1.feed_bytes(client1.get_outbound_data())
    assert len(packets) == 1
    packet = packets[0]
    assert isinstance(packet, MQTTPublishCompletePacket)
    assert packet.reason_code is ReasonCode.SUCCESS


@pytest.mark.parametrize("retain", [None, False, True])
def test_client_retain(retain: bool | None) -> None:
    """Test that server's RETAINability is processed in the client"""
    client = MQTTClientStateMachine(client_id="client-X")
    client.connect()
    assert client.state is MQTTClientState.CONNECTING
    _bytes = client.get_outbound_data()  # ignored

    packet = MQTTConnAckPacket(
        reason_code=ReasonCode.SUCCESS,
        session_present=False,
        properties={PropertyType.RETAIN_AVAILABLE: retain}
        if retain is not None
        else {},
    )
    buffer = bytearray()
    packet.encode(buffer)
    client.feed_bytes(buffer)
    assert client.may_retain == (retain is not False)<|MERGE_RESOLUTION|>--- conflicted
+++ resolved
@@ -78,17 +78,6 @@
     assert connected_client.unsubscribe(["foo/baz"]) == 3
 
 
-<<<<<<< HEAD
-def test_duplicate_subscription(connected_client: MQTTClientStateMachine) -> None:
-    assert (
-        connected_client.subscribe([Subscription("foo/bar"), Subscription("foo/baz")])
-        == 1
-    )
-    assert connected_client.subscribe([Subscription("foo/bar")]) is None
-    assert connected_client.unsubscribe(["foo/bar"]) is None
-    assert connected_client.unsubscribe(["foo/bar"]) == 2
-
-
 def test_ping_no_answer(connected_client: MQTTClientStateMachine) -> None:
     connected_client.ping()
     assert connected_client.pings_pending == 1
@@ -99,8 +88,6 @@
     # TODO test that a response clears the counter
 
 
-=======
->>>>>>> 4f1d93ed
 def test_client_publish_qos0(
     client_session_pairs: list[
         tuple[MQTTClientStateMachine, MQTTBrokerClientStateMachine]
