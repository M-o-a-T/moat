#!/bin/bash

<<<<<<< HEAD
set -ex
CFG="${CFG:-./cfg}"
. "$CFG/common"
=======
set -e
>>>>>>> e37577e8
PILLS="${PILLS:-a b c}"

D="$(dirname "$0")"
for t in $PILLS ; do
	if ! test -p /run/moat-test/test_$t ; then
		echo "'test $t' is not running. Exiting."
		exit 1
	fi
done

<<<<<<< HEAD
for t in $PILLS ; do
=======
set -x
for t in PILLS ; do
>>>>>>> e37577e8
	echo K >/run/moat-test/test_$t
done
sleep 1

# XXX do this in parallel. Need to protect against failures.
for t in $PILLS ; do
	if "$D/prog" $t || "$D/prog" $t || "$D/prog" $t ; then : ; else
		echo "Programming Pill $t failed. Exiting." >&2; exit 1
	fi
done
#wait

for t in $PILLS ; do
	echo R >/run/moat-test/test_$t
done

sleep 1
for t in $PILLS ; do
	"$D/reset" $t
done<|MERGE_RESOLUTION|>--- conflicted
+++ resolved
@@ -1,12 +1,8 @@
 #!/bin/bash
 
-<<<<<<< HEAD
-set -ex
+set -e
 CFG="${CFG:-./cfg}"
 . "$CFG/common"
-=======
-set -e
->>>>>>> e37577e8
 PILLS="${PILLS:-a b c}"
 
 D="$(dirname "$0")"
@@ -17,12 +13,8 @@
 	fi
 done
 
-<<<<<<< HEAD
+set -x
 for t in $PILLS ; do
-=======
-set -x
-for t in PILLS ; do
->>>>>>> e37577e8
 	echo K >/run/moat-test/test_$t
 done
 sleep 1
