battery:
- 0.2.5
- b442c09472a50fb7faec795348b78dd70675b356
box:
  pkg: 1
  rev: 2da892c2c3a592d03727b481c1235fd2eb1fafb3
  tag: 0.2.1
bus:
  pkg: 1
  rev: 2da892c2c3a592d03727b481c1235fd2eb1fafb3
  tag: 0.7.3
cad:
  pkg: 1
  rev: 2da892c2c3a592d03727b481c1235fd2eb1fafb3
  tag: 0.3.3
db:
  pkg: 1
  rev: 2da892c2c3a592d03727b481c1235fd2eb1fafb3
  tag: 0.2.2
dev:
  pkg: 2
  rev: 2da892c2c3a592d03727b481c1235fd2eb1fafb3
  tag: 0.1.0
dev-heat:
  pkg: 1
  rev: 2da892c2c3a592d03727b481c1235fd2eb1fafb3
  tag: 0.1.1
dev-sew:
  pkg: 1
  rev: 2da892c2c3a592d03727b481c1235fd2eb1fafb3
  tag: 0.1.1
ems:
  pkg: 2
  rev: 2da892c2c3a592d03727b481c1235fd2eb1fafb3
  tag: 0.2.10
ems-battery:
  pkg: 1
<<<<<<< HEAD
  rev: 606fe5bded48a0f65ce88c4358f08fe24118f6d5
  tag: 0.0.1
=======
  rev: 2da892c2c3a592d03727b481c1235fd2eb1fafb3
  tag: 0.2.13
>>>>>>> d89fdea9
ems-inv:
  pkg: 1
  rev: 2da892c2c3a592d03727b481c1235fd2eb1fafb3
  tag: 0.2.11
ems-sched:
  pkg: 1
  rev: 2da892c2c3a592d03727b481c1235fd2eb1fafb3
  tag: 0.2.12
gpio:
  pkg: 2
  rev: 2da892c2c3a592d03727b481c1235fd2eb1fafb3
  tag: 0.6.7
kv:
  pkg: 1
  rev: 2da892c2c3a592d03727b481c1235fd2eb1fafb3
  tag: 0.71.3
kv-akumuli:
  pkg: 2
  rev: 2da892c2c3a592d03727b481c1235fd2eb1fafb3
  tag: 0.8.6
kv-cal:
  pkg: 1
  rev: 2da892c2c3a592d03727b481c1235fd2eb1fafb3
  tag: 0.1.3
kv-gpio:
  pkg: 2
  rev: 2da892c2c3a592d03727b481c1235fd2eb1fafb3
  tag: 0.12.2
kv-ha:
  pkg: 2
  rev: 2da892c2c3a592d03727b481c1235fd2eb1fafb3
  tag: 0.5.6
kv-inv:
  pkg: 1
  rev: 2da892c2c3a592d03727b481c1235fd2eb1fafb3
  tag: 0.22.6
kv-ow:
  pkg: 2
  rev: 2da892c2c3a592d03727b481c1235fd2eb1fafb3
  tag: 0.9.6
kv-wago:
  pkg: 2
  rev: 2da892c2c3a592d03727b481c1235fd2eb1fafb3
  tag: 0.8.4
label:
  pkg: 1
  rev: 2da892c2c3a592d03727b481c1235fd2eb1fafb3
  tag: 0.2.1
lib-cmd:
  pkg: 2
  rev: 2da892c2c3a592d03727b481c1235fd2eb1fafb3
  tag: 0.3.5
lib-codec:
  pkg: 2
  rev: 2da892c2c3a592d03727b481c1235fd2eb1fafb3
  tag: 0.4.2
lib-diffiehellman:
  pkg: 4
  rev: 2da892c2c3a592d03727b481c1235fd2eb1fafb3
  tag: 0.13.4
lib-gpio:
- 0.6.7
- b442c09472a50fb7faec795348b78dd70675b356
lib-pid:
  pkg: 3
  rev: 2da892c2c3a592d03727b481c1235fd2eb1fafb3
  tag: 0.6.2
lib-victron:
  pkg: 1
  rev: 2da892c2c3a592d03727b481c1235fd2eb1fafb3
  tag: 0.1.3
link:
  pkg: 1
<<<<<<< HEAD
  rev: 606fe5bded48a0f65ce88c4358f08fe24118f6d5
=======
  rev: 2da892c2c3a592d03727b481c1235fd2eb1fafb3
>>>>>>> d89fdea9
  tag: 0.1.2
link-server:
  pkg: 1
  rev: 2da892c2c3a592d03727b481c1235fd2eb1fafb3
  tag: 0.1.1
main:
  pkg: 2
  rev: 2da892c2c3a592d03727b481c1235fd2eb1fafb3
  tag: 0.10.1
micro:
  pkg: 2
  rev: 2da892c2c3a592d03727b481c1235fd2eb1fafb3
  tag: 0.16.1
modbus:
  pkg: 2
  rev: 2da892c2c3a592d03727b481c1235fd2eb1fafb3
  tag: 0.8.4
modbus-dev-_data:
  pkg: 1
  rev: 2da892c2c3a592d03727b481c1235fd2eb1fafb3
  tag: 0.8.0
mqtt:
  pkg: 1
  rev: 2da892c2c3a592d03727b481c1235fd2eb1fafb3
  tag: 0.42.6
sched:
- 0.1.4
- b442c09472a50fb7faec795348b78dd70675b356
signal:
- 0.0.1
- b442c09472a50fb7faec795348b78dd70675b356
src:
  pkg: 2
  rev: 2da892c2c3a592d03727b481c1235fd2eb1fafb3
  tag: 0.8.6
thing:
  pkg: 1
  rev: 2da892c2c3a592d03727b481c1235fd2eb1fafb3
  tag: 0.2.1
util:
  pkg: 1
  rev: 2da892c2c3a592d03727b481c1235fd2eb1fafb3
  tag: 0.57.4<|MERGE_RESOLUTION|>--- conflicted
+++ resolved
@@ -22,12 +22,12 @@
   rev: 2da892c2c3a592d03727b481c1235fd2eb1fafb3
   tag: 0.1.0
 dev-heat:
-  pkg: 1
-  rev: 2da892c2c3a592d03727b481c1235fd2eb1fafb3
+  pkg: 2
+  rev: 5e2558689d0b529b5fe57f931602c1dcccaed322
   tag: 0.1.1
 dev-sew:
-  pkg: 1
-  rev: 2da892c2c3a592d03727b481c1235fd2eb1fafb3
+  pkg: 2
+  rev: 5e2558689d0b529b5fe57f931602c1dcccaed322
   tag: 0.1.1
 ems:
   pkg: 2
@@ -35,16 +35,11 @@
   tag: 0.2.10
 ems-battery:
   pkg: 1
-<<<<<<< HEAD
-  rev: 606fe5bded48a0f65ce88c4358f08fe24118f6d5
-  tag: 0.0.1
-=======
-  rev: 2da892c2c3a592d03727b481c1235fd2eb1fafb3
-  tag: 0.2.13
->>>>>>> d89fdea9
+  rev: 5e2558689d0b529b5fe57f931602c1dcccaed322
+  tag: 0.2.14
 ems-inv:
-  pkg: 1
-  rev: 2da892c2c3a592d03727b481c1235fd2eb1fafb3
+  pkg: 2
+  rev: 5e2558689d0b529b5fe57f931602c1dcccaed322
   tag: 0.2.11
 ems-sched:
   pkg: 1
@@ -55,36 +50,36 @@
   rev: 2da892c2c3a592d03727b481c1235fd2eb1fafb3
   tag: 0.6.7
 kv:
-  pkg: 1
-  rev: 2da892c2c3a592d03727b481c1235fd2eb1fafb3
+  pkg: 2
+  rev: 5e2558689d0b529b5fe57f931602c1dcccaed322
   tag: 0.71.3
 kv-akumuli:
-  pkg: 2
-  rev: 2da892c2c3a592d03727b481c1235fd2eb1fafb3
+  pkg: 3
+  rev: 5e2558689d0b529b5fe57f931602c1dcccaed322
   tag: 0.8.6
 kv-cal:
   pkg: 1
   rev: 2da892c2c3a592d03727b481c1235fd2eb1fafb3
   tag: 0.1.3
 kv-gpio:
-  pkg: 2
-  rev: 2da892c2c3a592d03727b481c1235fd2eb1fafb3
+  pkg: 3
+  rev: 5e2558689d0b529b5fe57f931602c1dcccaed322
   tag: 0.12.2
 kv-ha:
-  pkg: 2
-  rev: 2da892c2c3a592d03727b481c1235fd2eb1fafb3
+  pkg: 3
+  rev: 5e2558689d0b529b5fe57f931602c1dcccaed322
   tag: 0.5.6
 kv-inv:
   pkg: 1
   rev: 2da892c2c3a592d03727b481c1235fd2eb1fafb3
   tag: 0.22.6
 kv-ow:
-  pkg: 2
-  rev: 2da892c2c3a592d03727b481c1235fd2eb1fafb3
+  pkg: 3
+  rev: 5e2558689d0b529b5fe57f931602c1dcccaed322
   tag: 0.9.6
 kv-wago:
-  pkg: 2
-  rev: 2da892c2c3a592d03727b481c1235fd2eb1fafb3
+  pkg: 3
+  rev: 5e2558689d0b529b5fe57f931602c1dcccaed322
   tag: 0.8.4
 label:
   pkg: 1
@@ -110,17 +105,13 @@
   rev: 2da892c2c3a592d03727b481c1235fd2eb1fafb3
   tag: 0.6.2
 lib-victron:
-  pkg: 1
-  rev: 2da892c2c3a592d03727b481c1235fd2eb1fafb3
+  pkg: 2
+  rev: 5e2558689d0b529b5fe57f931602c1dcccaed322
   tag: 0.1.3
 link:
   pkg: 1
-<<<<<<< HEAD
-  rev: 606fe5bded48a0f65ce88c4358f08fe24118f6d5
-=======
-  rev: 2da892c2c3a592d03727b481c1235fd2eb1fafb3
->>>>>>> d89fdea9
-  tag: 0.1.2
+  rev: 5e2558689d0b529b5fe57f931602c1dcccaed322
+  tag: 0.1.3
 link-server:
   pkg: 1
   rev: 2da892c2c3a592d03727b481c1235fd2eb1fafb3
@@ -130,20 +121,20 @@
   rev: 2da892c2c3a592d03727b481c1235fd2eb1fafb3
   tag: 0.10.1
 micro:
-  pkg: 2
-  rev: 2da892c2c3a592d03727b481c1235fd2eb1fafb3
+  pkg: 3
+  rev: 5e2558689d0b529b5fe57f931602c1dcccaed322
   tag: 0.16.1
 modbus:
-  pkg: 2
-  rev: 2da892c2c3a592d03727b481c1235fd2eb1fafb3
+  pkg: 3
+  rev: 5e2558689d0b529b5fe57f931602c1dcccaed322
   tag: 0.8.4
 modbus-dev-_data:
   pkg: 1
   rev: 2da892c2c3a592d03727b481c1235fd2eb1fafb3
   tag: 0.8.0
 mqtt:
-  pkg: 1
-  rev: 2da892c2c3a592d03727b481c1235fd2eb1fafb3
+  pkg: 2
+  rev: 5e2558689d0b529b5fe57f931602c1dcccaed322
   tag: 0.42.6
 sched:
 - 0.1.4
@@ -152,14 +143,14 @@
 - 0.0.1
 - b442c09472a50fb7faec795348b78dd70675b356
 src:
-  pkg: 2
-  rev: 2da892c2c3a592d03727b481c1235fd2eb1fafb3
+  pkg: 3
+  rev: 5e2558689d0b529b5fe57f931602c1dcccaed322
   tag: 0.8.6
 thing:
   pkg: 1
   rev: 2da892c2c3a592d03727b481c1235fd2eb1fafb3
   tag: 0.2.1
 util:
-  pkg: 1
-  rev: 2da892c2c3a592d03727b481c1235fd2eb1fafb3
+  pkg: 2
+  rev: 5e2558689d0b529b5fe57f931602c1dcccaed322
   tag: 0.57.4