--- conflicted
+++ resolved
@@ -174,9 +174,8 @@
     else:
         for p in path:
             print(repr(list(P(p))))
-<<<<<<< HEAD
 
-@cli.command("cfg", help="dump a config value", no_args_is_help=True)
+@cli.command("cfg", help="Retrieve+show a config value", no_args_is_help=True)
 @click.pass_obj
 @click.option("-y", "--yaml", is_flag=True, help="print as YAML")
 @click.argument("path", nargs=-1, type=P)
@@ -192,6 +191,4 @@
     else:
         for p in path:
             v = obj.cfg._get(p)
-            print(v, file=obj.stdout)
-=======
->>>>>>> 97bfece0
+            print(v, file=obj.stdout)