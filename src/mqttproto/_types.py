--- conflicted
+++ resolved
@@ -383,7 +383,9 @@
     def encode_properties(self, buffer: bytearray) -> None:
         internal_buffer = bytearray()
         for identifier, value in self.properties.items():
-<<<<<<< HEAD
+            if identifier not in self.allowed_property_types:
+                raise MQTTUnsupportedPropertyType(identifier, self.__class__)
+
             if identifier in multi_properties and isinstance(value, (list, tuple)):
                 for val in value:
                     encode_variable_integer(identifier, internal_buffer)
@@ -391,13 +393,6 @@
             else:
                 encode_variable_integer(identifier, internal_buffer)
                 identifier.encoder(value, internal_buffer)
-=======
-            if identifier not in self.allowed_property_types:
-                raise MQTTUnsupportedPropertyType(identifier, self.__class__)
-
-            encode_variable_integer(identifier, internal_buffer)
-            identifier.encoder(value, internal_buffer)
->>>>>>> e4f6acd6
 
         for key, value in self.user_properties.items():
             encode_variable_integer(PropertyType.USER_PROPERTY, internal_buffer)
