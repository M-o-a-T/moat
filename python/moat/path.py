# This is an async version of mpy_repl.repl_connection.MpyPath

import io
import os
import sys
import pathlib
import binascii
import hashlib
import stat
import anyio
from .proto import RemoteError
from subprocess import CalledProcessError

import logging
logger = logging.getLogger(__name__)

class _MoatPath(pathlib.PurePosixPath):  # pathlib.PosixPath
    __slots__ = ('_repl', '_stat_cache')

    def connect_repl(self, repl):
        """Connect object to remote connection."""
        self._repl = repl
        return self  # allow method joining

    def _with_stat(self, st):
        self._stat_cache = os.stat_result(st)
        return self

    # methods to override to connect to repl

    def with_name(self, name):
        return super().with_name(name).connect_repl(self._repl)

    def with_suffix(self, suffix):
        return super().with_suffix(suffix).connect_repl(self._repl)

    def relative_to(self, *other):
        return super().relative_to(*other).connect_repl(self._repl)

    def joinpath(self, *args):
        return super().joinpath(*args).connect_repl(self._repl)

    def __truediv__(self, key):
        return super().__truediv__(key).connect_repl(self._repl)

    def __rtruediv__(self, key):
        return super().__rtruediv__(key).connect_repl(self._repl)

    @property
    def parent(self):
        return super().parent.connect_repl(self._repl)

    async def glob(self, pattern: str):
        """
        :param str pattern: string with optional wildcards.
        :return: generator over matches (MpyPath objects)

        Pattern match files on remote.
        """
        if pattern.startswith('/'):
            pattern = pattern[1:]   # XXX
        parts = pattern.split('/')
        # print('glob', self, pattern, parts)
        if not parts:
            return
        elif len(parts) == 1:
            async for r in self.iterdir():
                if r.match(pattern):
                    yield r
        else:
            remaining_parts = '/'.join(parts[1:])
            if parts[0] == '**':
                raise NotImplementedError
                #for dirpath, dirnames, filenames in walk(self):
                #    for path in filenames:
                #        if path.match(remaining_parts):
                #            yield path
            else:
                for path in self.iterdir():
                    if (await path.is_dir()) and path.relative_to(path.parent).match(parts[0]):  # XXX ?
                        async for r in path.glob(remaining_parts):
                            yield r


class MoatDevPath(_MoatPath):
    """
    This object represents a file or directory (existing or not) on the
    target board.

    This is the implementation that connects to the REPL directly.
    To actually modify the target, `connect_repl()` must have
    been called.
    """
    # methods that access files

    async def stat(self) -> os.stat_result:
        """
        Return stat information about path on remote. The information is cached
        to speed up operations.
        """
        if getattr(self, '_stat_cache', None) is None:
            st = await self._repl.evaluate(f'import os; print(os.stat({self.as_posix()!r}))')
            self._stat_cache = os.stat_result(st)
        return self._stat_cache

    async def exists(self):
        """Return True if target exists"""
        try:
            await self.stat()
        except FileNotFoundError:
            return False
        else:
            return True

    async def is_dir(self):
        """Return True if target exists and is a directory"""
        try:
            return ((await self.stat()).st_mode & stat.S_IFDIR) != 0
        except FileNotFoundError:
            return False

    async def is_file(self):
        """Return True if target exists and is a regular file"""
        try:
            return ((await self.stat()).st_mode & stat.S_IFREG) != 0
        except FileNotFoundError:
            return False

    async def unlink(self):
        """
        :raises FileNotFoundError:

        Delete file. See also :meth:`rmdir`.
        """
        self._stat_cache = None
        await self._repl.evaluate(f'import os; print(os.remove({self.as_posix()!r}))')

    async def rename(self, path_to):
        """
        :param path_to: new name
        :return: new path object
        :raises FileNotFoundError: Source is not found
        :raises FileExistsError: Target already exits

        Rename file or directory. Source and target path need to be on the same
        filesystem.
        """
        self._stat_cache = None
        await self._repl.evaluate(f'import os; print(os.rename({self.as_posix()!r}, {path_to.as_posix()!r}))')
        return self.with_name(path_to)  # XXX, moves across dirs

    async def mkdir(self, parents=False, exist_ok=False):
        """
        :param parents: When true, create parent directories
        :param exist_ok: No error if the directory does not exist
        :raises FileNotFoundError:

        Create new directory.
        """
        try:
            return await self._repl.evaluate(f'import os; print(os.mkdir({self.as_posix()!r}))')
        except FileExistsError as e:
            if exist_ok:
                pass
            else:
                raise

    async def rmdir(self):
        """
        :raises FileNotFoundError:

        Remove (empty) directory
        """
        await self._repl.evaluate(f'import os; print(os.rmdir({self.as_posix()!r}))')
        self._stat_cache = None

    async def read_as_stream(self):
        """
        :returns: async Iterator
        :rtype: Iterator of bytes

        Iterate over blocks (`bytes`) of a remote file.
        """
        # reading (lines * linesize) must not take more than 1sec and 2kB target RAM!
        n_blocks = max(1, self._repl.serial.baudrate // 5120)
        await self._repl.exec(
            f'import ubinascii; _f = open({self.as_posix()!r}, "rb"); _mem = memoryview(bytearray(512))\n'
            'def _b(blocks=8):\n'
            '  print("[")\n'
            '  for _ in range(blocks):\n'
            '    n = _f.readinto(_mem)\n'
            '    if not n: break\n'
            '    print(ubinascii.b2a_base64(_mem[:n]), ",")\n'
            '  print("]")')
        while True:
            blocks = await self._repl.evaluate(f'_b({n_blocks})')
            if not blocks:
                break
            for block in blocks:
                yield binascii.a2b_base64(block)
        await self._repl.exec('_f.close(); del _f, _b')

    async def read_bytes(self) -> bytes:
        """
        :returns: file contents
        :rtype: bytes

        Return the contents of a remote file as byte string.
        """
        res = []
        async for r in self.read_as_stream():
            res.append(r)
        return b''.join(res)

    async def write_bytes(self, data) -> int:
        """
        :param bytes contents: Data

        Write contents (expected to be bytes) to a file on the target.
        """
        self._stat_cache = None
        if not isinstance(data, (bytes, bytearray,memoryview)):
            raise TypeError(f'contents must be bytes/bytearray, got {type(data)} instead')
        await self._repl.exec(f'from ubinascii import a2b_base64 as a2b; _f = open({self.as_posix()!r}, "wb")')
        # write in chunks
        with io.BytesIO(data) as local_file:
            while True:
                block = local_file.read(512)
                if not block:
                    break
                await self._repl.exec(f'_f.write(a2b({binascii.b2a_base64(block).rstrip()!r}))')
        await self._repl.exec('_f.close(); del _f, a2b')
        return len(data)

    # read_text(), write_text()

    async def iterdir(self):
        """
        Return iterator over items in given remote path.
        """
        if not self.is_absolute():
            raise ValueError(f'only absolute paths are supported (beginning with "/"): {self!r}')
        # simple version
        # remote_paths = self._repl.evaluate(f'import os; print(os.listdir({self.as_posix()!r}))')
        # return [(self / p).connect_repl(self._repl) for p in remote_paths]
        # variant with pre-loading stat info
        posix_path_slash = self.as_posix()
        if not posix_path_slash.endswith('/'):
            posix_path_slash += '/'
        remote_paths_stat = await self._repl.evaluate(
            'import os; print("[")\n'
            f'for n in os.listdir({self.as_posix()!r}): print("[", repr(n), ",", os.stat({posix_path_slash!r} + n), "],")\n'
            'print("]")')
        for p, st in remote_paths_stat:
            yield (self / p)._with_stat(st)

    # custom extension methods

    async def sha256(self) -> bytes:
        """
        :returns: hash over file contents

        Calculate a SHA256 over the file contents and return the digest.
        """
        try:
            await self._repl.exec(
                'import uhashlib; _h = uhashlib.sha256(); _mem = memoryview(bytearray(512))\n'
                f'with open({self.as_posix()!r}, "rb") as _f:\n'
                '  while True:\n'
                '    n = _f.readinto(_mem)\n'
                '    if not n: break\n'
                '    _h.update(_mem[:n])\n'
                'del n, _f, _mem\n')
        except ImportError:
            # fallback if no hashlib is available: download and hash here.
            try:
                _h = hashlib.sha256()
                async for block in self.read_as_stream():
                    _h.update(block)
                return _h.digest()
            except FileNotFoundError:
                return b''
        except OSError:
            hash_value = b''
        else:
            hash_value = await self._repl.evaluate('print(_h.digest()); del _h')
        return hash_value


class MoatFSPath(_MoatPath):
    """
    This object represents a file or directory (existing or not) on the
    target board.

    This is the implementation that connects via MoaT "f*" commands.
    To actually modify the target, `connect_repl()` must have
    been called.
    """
    # methods that access files

    async def _req(self, cmd, **kw):
        return await self._repl.send("f"+cmd, **kw)

#>>> os.stat_result((1,2,3,4,5,6,7,8,9,10))
#os.stat_result(st_mode=1, st_ino=2, st_dev=3, st_nlink=4, st_uid=5, st_gid=6, st_size=7, st_atime=8, st_mtime=9, st_ctime=10)

    async def stat(self) -> os.stat_result:
        """
        Return stat information about path on remote. The information is cached
        to speed up operations.
        """
        if getattr(self, '_stat_cache', None) is None:
            st = await self._req("stat", p=self.as_posix())
            self._stat_cache = os.stat_result(st["d"])
        return self._stat_cache

    async def exists(self):
        """Return True if target exists"""
        try:
            await self.stat()
        except FileNotFoundError:
            return False
        else:
            return True

    async def is_dir(self):
        """Return True if target exists and is a directory"""
        try:
            return stat.S_ISDIR((await self.stat()).st_mode)
        except FileNotFoundError:
            return False

    async def is_file(self):
        """Return True if target exists and is a regular file"""
        try:
            return stat.S_ISREG((await self.stat()).st_mode)
        except FileNotFoundError:
            return False

    async def unlink(self):
        """
        :raises FileNotFoundError:

        Delete file. See also :meth:`rmdir`.
        """
        self._stat_cache = None
        await self._req("rm", p=self.as_posix())

    async def rename(self, path_to):
        """
        :param path_to: new name
        :return: new path object
        :raises FileNotFoundError: Source is not found
        :raises FileExistsError: Target already exits

        Rename file or directory. Source and target path need to be on the same
        filesystem.
        """
        self._stat_cache = None
        await self._req("rm", s=self.as_posix(), d=path_to.as_posix())
        return self.with_name(path_to)  # XXX, moves across dirs

    async def mkdir(self, parents=False, exist_ok=False):
        """
        :param parents: When true, create parent directories
        :param exist_ok: No error if the directory does not exist
        :raises FileNotFoundError:

        Create new directory.
        """
        self._stat_cache = None
        try:
            return await self._req("mkdir", p=self.as_posix())
        except FileNotFoundError:
            if parents:
                await self.parent.mkdir(parents=True)
                return await self._req("mkdir", p=self.as_posix())
            else:
                raise
        except FileExistsError:
            if exist_ok:
                pass
            else:
                raise

    async def rmdir(self):
        """
        :raises FileNotFoundError:

        Remove (empty) directory
        """
        return await self._req("rmdir", p=self.as_posix())
        self._stat_cache = None

    async def read_as_stream(self, chunk=512):
        """
        :returns: async Iterator
        :rtype: Iterator of bytes

        Iterate over blocks (`bytes`) of a remote file.
        """
        fd = await self._req("open", p=self.as_posix(), m="r")
        try:
            off=0
            while True:
                d = await self._req("rd", fd=fd,off=off, n=chunk)
                if not d:
                    break
                off += len(d)
                yield d
        finally:
            await self._req("cl", fd=fd)

    async def read_bytes(self, chunk=512) -> bytes:
        """
        :returns: file contents
        :rtype: bytes

        Return the contents of a remote file as byte string.
        """
        res = []
        async for r in self.read_as_stream(chunk=chunk):
            res.append(r)
        return b''.join(res)

    async def write_bytes(self, data, chunk=512) -> int:
        """
        :param bytes contents: Data

        Write contents (expected to be bytes) to a file on the target.
        """
        self._stat_cache = None
        if not isinstance(data, (bytes, bytearray, memoryview)):
            raise TypeError(f'contents must be a buffer, got {type(data)} instead')
        fd = await self._req("open", p=self.as_posix(), m="w")
        try:
            off=0
            while off < len(data):
                n = await self._req("wr", fd=fd, off=off, data=data[off:off+chunk])
                if not n:
                    raise EOFError
                off += n

        finally:
            await self._req("cl", fd=fd)

    # read_text(), write_text()

    async def iterdir(self):
        """
        Return iterator over items in given remote path.
        """
        if not self.is_absolute():
            raise ValueError(f'only absolute paths are supported (beginning with "/"): {self!r}')
        d = await self._req("dir", p=self.as_posix())
        for n in d:
            yield self/n
            # TODO add stat

    async def sha256(self) -> bytes:
        """
        :returns: hash over file contents

        Calculate a SHA256 over the file contents and return the digest.
        """
        return await self._req("hash",p=self.as_posix())


async def sha256(p):
    """
    Calculate a SHA256 of the file contents at @p.
    """
    try:
        return await p.sha256()
    except AttributeError:
        _h = hashlib.sha256()
        if hasattr(p,"read_as_stream"):
            async for block in p.read_as_stream():
                _h.update(block)
        else:
            async with await p.open("rb") as _f:
                _h.update(await _f.read())

        return _h.digest()


async def _nullcheck(p):
    """Null check function, always True"""
    if await p.is_dir():
        return p.name != "__pycache__"
    if p.suffix in (".py",".mpy", ".state"):
        return True
    logger.info("Ignored: %s", p)
    return False


async def copytree(src,dst,check=_nullcheck, cross=None):
    """
    Copy a file tree from @src to @dst.
    Skip files/subtrees for which "await check(src)" is False.
    (@src is never checked.)

    Files are copied if their size or content hash differs.

    Returns the number of modified files.
    """
    from .main import ABytes
    if await src.is_file():
<<<<<<< HEAD
        if cross and src.suffix == ".py" and str(dst) not in ("/boot.py","boot.py","/main.py","main.py"):
            try:
                data = await anyio.run_process([cross, str(src), "-o", "/dev/stdout"])
            except CalledProcessError as exc:
                print(exc.stderr.decode("utf-8"), file=sys.stderr)
                raise
=======
        if src.suffix == ".py" and str(dst) not in ("/boot.py","boot.py","/main.py","main.py"):
            if cross:
                try:
                    data = await anyio.run_process([cross, str(src), "-o", "/dev/stdout"])
                except CalledProcessError as exc:
                    breakpoint()
                    pass
                else:
                    src = ABytes(src.with_suffix(".mpy"),data.stdout)
                    try:
                        await dst.unlink()
                    except (OSError,RemoteError):
                        pass
                    dst = dst.with_suffix(".mpy")
>>>>>>> 5c7210e2
            else:
                try:
                    await dst.with_suffix(".mpy").unlink()
                except (OSError,RemoteError):
                    pass

        s1 = (await src.stat()).st_size
        try:
            s2 = (await dst.stat()).st_size
        except FileNotFoundError:
            s2 = -1
        except RemoteError as err:
            if err.args[0] != "fn":
                raise
            s2 = -1
        if s1 == s2:
            h1 = await sha256(src)
            h2 = await sha256(dst)
            if h1 != h2:
                s2 = -1
        if s1 != s2:
            await dst.write_bytes(await src.read_bytes())
            logger.info("Copy: updated %s > %s", src,dst)
            return 1
        else:
            logger.debug("Copy: unchanged %s > %s", src,dst)
            return 0
    else:
        try:
            s = await dst.stat()
        except (OSError,RemoteError):
            await dst.mkdir()

        logger.info("Copy: dir %s > %s", src,dst)
        n = 0
        if not await dst.exists():
            await dst.mkdir()
        async for s in src.iterdir():
            if not await check(s):
                continue
            d = dst/s.name
            n += await copytree(s,d, check=check, cross=cross)
        return n
<|MERGE_RESOLUTION|>--- conflicted
+++ resolved
@@ -506,20 +506,12 @@
     """
     from .main import ABytes
     if await src.is_file():
-<<<<<<< HEAD
-        if cross and src.suffix == ".py" and str(dst) not in ("/boot.py","boot.py","/main.py","main.py"):
-            try:
-                data = await anyio.run_process([cross, str(src), "-o", "/dev/stdout"])
-            except CalledProcessError as exc:
-                print(exc.stderr.decode("utf-8"), file=sys.stderr)
-                raise
-=======
         if src.suffix == ".py" and str(dst) not in ("/boot.py","boot.py","/main.py","main.py"):
             if cross:
                 try:
                     data = await anyio.run_process([cross, str(src), "-o", "/dev/stdout"])
                 except CalledProcessError as exc:
-                    breakpoint()
+                    print(exc.stderr.decode("utf-8"), file=sys.stderr)
                     pass
                 else:
                     src = ABytes(src.with_suffix(".mpy"),data.stdout)
@@ -528,7 +520,6 @@
                     except (OSError,RemoteError):
                         pass
                     dst = dst.with_suffix(".mpy")
->>>>>>> 5c7210e2
             else:
                 try:
                     await dst.with_suffix(".mpy").unlink()
