--- conflicted
+++ resolved
@@ -11,11 +11,7 @@
     MQTTPublishPacket,
     MQTTPublishReceivePacket,
     MQTTPublishReleasePacket,
-<<<<<<< HEAD
-    MQTTTimeoutError,
-=======
     PropertyType,
->>>>>>> 9f750b03
     QoS,
     ReasonCode,
     Subscription,
