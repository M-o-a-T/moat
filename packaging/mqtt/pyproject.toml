--- conflicted
+++ resolved
@@ -26,11 +26,7 @@
 	"wsproto",
 	"asyncscope >= 0.6.0",
 	]
-<<<<<<< HEAD
-version = "0.42.5"
-=======
 version = "0.42.6"
->>>>>>> d89fdea9
 keywords = [ "MoaT",]
 requires-python = ">=3.8"
 name = "moat-mqtt"
