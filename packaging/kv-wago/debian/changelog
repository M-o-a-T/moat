--- conflicted
+++ resolved
@@ -1,10 +1,3 @@
-<<<<<<< HEAD
-moat-kv-wago (0.8.4-1) unstable; urgency=medium
-
-  * New release for 25.2.0
-
- -- Matthias Urlichs <matthias@urlichs.de>  Sun, 04 May 2025 09:55:11 +0200
-=======
 moat-kv-wago (0.8.4-2) unstable; urgency=medium
 
   * New release for 25.1.8
@@ -16,7 +9,6 @@
   * New release for 25.1.2
 
  -- Matthias Urlichs <matthias@urlichs.de>  Sun, 04 May 2025 16:22:31 +0200
->>>>>>> d89fdea9
 
 moat-kv-wago (0.8.3-1) unstable; urgency=medium
 
