from __future__ import annotations

import logging
import sys
from collections.abc import AsyncGenerator, Container
from contextlib import AsyncExitStack, ExitStack, asynccontextmanager
from ssl import SSLContext, SSLError
from types import TracebackType
from typing import TYPE_CHECKING, Any, Generic, Literal, TypeVar, cast

import stamina
from anyio import (
    BrokenResourceError,
    CancelScope,
    ClosedResourceError,
    Event,
    Lock,
    WouldBlock,
    aclose_forcefully,
    connect_tcp,
    connect_unix,
    create_memory_object_stream,
    create_task_group,
    fail_after,
    sleep,
)
from anyio.abc import ByteReceiveStream, ByteStream, TaskStatus
from anyio.streams.memory import MemoryObjectReceiveStream, MemoryObjectSendStream
from anyio.streams.tls import TLSStream
from attr.validators import ge, gt, in_, instance_of, le, lt, optional
from attrs import define, field

from ._exceptions import (
    MQTTConnectFailed,
    MQTTOperationFailed,
    MQTTPublishFailed,
    MQTTSubscribeFailed,
    MQTTUnsubscribeFailed,
)
from ._types import (
    MQTTConnAckPacket,
    MQTTPacket,
    MQTTPublishAckPacket,
    MQTTPublishCompletePacket,
    MQTTPublishPacket,
    MQTTSubscribeAckPacket,
    MQTTUnsubscribeAckPacket,
    PropertyType,
    QoS,
    ReasonCode,
    RetainHandling,
    Subscription,
    Will,
)
from .client_state_machine import MQTTClientStateMachine

if sys.version_info >= (3, 11):
    from typing import Never, Self
else:
    from typing_extensions import Never, Self

if TYPE_CHECKING:
    from httpx_ws import AsyncWebSocketSession

logger = logging.getLogger(__name__)

TPacket = TypeVar("TPacket", bound=MQTTPacket)
TAckPacket = TypeVar(
    "TAckPacket",
    MQTTConnAckPacket,
    MQTTPublishAckPacket,
    MQTTPublishCompletePacket,
    MQTTSubscribeAckPacket,
    MQTTUnsubscribeAckPacket,
    None,
)
TOperationException = TypeVar("TOperationException", bound=MQTTOperationFailed)


class MQTTWebsocketStream(ByteStream):
    def __init__(self, session: AsyncWebSocketSession):
        self._session = session

    async def send_eof(self) -> None:
        raise NotImplementedError

    async def receive(self, max_bytes: int = 65536) -> bytes:
        from httpx_ws import WebSocketInvalidTypeReceived

        try:
            return await self._session.receive_bytes()
        except WebSocketInvalidTypeReceived as exc:
            await self._session.close()
            raise BrokenResourceError from exc

    async def send(self, item: bytes) -> None:
        await self._session.send_bytes(item)

    async def aclose(self) -> None:
        await self._session.close()


@define(eq=False)
class ClientSubscription(Subscription):
    users: set[AsyncMQTTSubscription] = field(init=False, factory=set)


@define(eq=False)
class AsyncMQTTSubscription:
    subscriptions: list[ClientSubscription] = field(init=False, factory=list)
    send_stream: MemoryObjectSendStream[MQTTPublishPacket] = field(
        init=False, repr=False
    )
    _receive_stream: MemoryObjectReceiveStream[MQTTPublishPacket] = field(
        init=False, repr=False
    )
    subscription_id: int | None = field(init=False, repr=True, default=None)

    def __attrs_post_init__(self) -> None:
        self.send_stream, self._receive_stream = create_memory_object_stream[
            MQTTPublishPacket
        ](5)

    def __aiter__(self) -> Self:
        return self

    async def __anext__(self) -> MQTTPublishPacket:
        return await self._receive_stream.__anext__()

    def __enter__(self) -> Self:
        return self

    def __exit__(
        self,
        exc_type: type[BaseException] | None,
        exc_val: BaseException | None,
        exc_tb: TracebackType | None,
    ) -> None:
        self._receive_stream.close()
        self.send_stream.close()
        return None

    def matches(self, publish: MQTTPublishPacket) -> bool:
        return any(
            not sub.subscription_id and sub.matches(publish)
            for sub in self.subscriptions
        )


@define(eq=False)
class MQTTOperation(Generic[TAckPacket]):
    packet_id: int | None = None
    exception_class: type[MQTTOperationFailed] | None = field(
        kw_only=True, repr=False, default=None
    )
    success_codes: Container[ReasonCode] = field(
        kw_only=True, repr=False, default={ReasonCode.SUCCESS}
    )
    response: TAckPacket = field(init=False, repr=False)
    event: Event = field(init=False, factory=Event, repr=False)
    exception: MQTTOperationFailed | None = field(init=False, default=None, repr=False)

    @property
    def requires_response(self) -> bool:
        return bool(self.success_codes)


class MQTTConnectOperation(MQTTOperation[MQTTConnAckPacket]):
    def __init__(self) -> None:
        super().__init__(exception_class=MQTTConnectFailed)


class MQTTQoS0PublishOperation(MQTTOperation[None]):
    def __init__(self) -> None:
        super().__init__(success_codes=())


class MQTTQoS1PublishOperation(MQTTOperation[MQTTPublishAckPacket]):
    def __init__(self, packet_id: int):
        super().__init__(packet_id, exception_class=MQTTPublishFailed)


class MQTTQoS2PublishOperation(MQTTOperation[MQTTPublishCompletePacket]):
    def __init__(self, packet_id: int):
        super().__init__(packet_id, exception_class=MQTTPublishFailed)


class MQTTSubscribeOperation(MQTTOperation[MQTTSubscribeAckPacket]):
    def __init__(self, packet_id: int):
        super().__init__(
            packet_id,
            exception_class=MQTTSubscribeFailed,
            success_codes={
                ReasonCode.GRANTED_QOS_0,
                ReasonCode.GRANTED_QOS_1,
                ReasonCode.GRANTED_QOS_2,
            },
        )


class MQTTUnsubscribeOperation(MQTTOperation[MQTTUnsubscribeAckPacket]):
    def __init__(self, packet_id: int):
        super().__init__(packet_id, exception_class=MQTTUnsubscribeFailed)


class MQTTDisconnectOperation(MQTTOperation[None]):
    def __init__(self) -> None:
        super().__init__(success_codes=())


@define(eq=False)
class AsyncMQTTClient:
    """
    An asynchronous MQTT client.

    Must be used as an asynchronous context manager.

    :param host_or_path: host name or UNIX socket path on the file system (defaults to
        ``localhost`` for TCP based connections; must be provided for UNIX socket
        connections)
    :param port: port number to connect to in case of the ``tcp`` transport (defaults to
        1883 or 8883 for direct MQTT depending on the ``ssl`` parameter; 80 or 443 for
        websocket connections)
    :param transport: either ``tcp`` (TCP) or ``unix`` (UNIX domain sockets)
    :param websocket_path: the URL path in the HTTP request when using websockets to
        connect to the MQTT broker (**must** be set to use websockets instead of direct
        MQTT)
    :param ssl: to use TLS (SSL), set to either ``True`` (to use the default SSL
        context), or provide your own custom SSL context here
    :param client_id: custom client ID to use when connecting to the MQTT broker (needs
        to stay constant across restarts for session resumption to work)
    :param username: user name to use for authenticating against the MQTT broker
    :param password: password to use for authenticating against the MQTT broker
    :param clean_start: if ``False``, try to resume a previous session (tied to the
        client ID)
    :param receive_maximum: number of unconfirmed QoS 1/2 messages that the client is
        willing to store at once
    :param max_packet_size: maximum packet size in bytes, or ``None`` for no limit
    :param will: message that will be published by the broker on the client's behalf if
        the client disconnects unexpectedly or fails to communicate within the keep_alive
        time
    :param keep_alive: the keep_alive timeout we ask for. Note that the server might
        reply with a lower value.
    """

    host_or_path: str | None = field(default=None, validator=optional(instance_of(str)))
    port: int | None = field(default=None, validator=optional([gt(0), lt(65536)]))
    transport: Literal["tcp", "unix"] = field(
        kw_only=True, default="tcp", validator=in_({"tcp", "unix"})
    )
    websocket_path: str | None = field(
        kw_only=True, default=None, validator=optional(instance_of(str))
    )
    ssl: bool | SSLContext = field(
        kw_only=True, default=False, validator=instance_of((bool, SSLContext))
    )
    client_id: str | None = field(
        kw_only=True, validator=optional(instance_of(str)), default=None
    )
    username: str | None = field(
        kw_only=True, default=None, validator=optional(instance_of(str))
    )
    password: str | None = field(
        kw_only=True, default=None, validator=optional(instance_of(str))
    )
    clean_start: bool = field(kw_only=True, default=True, validator=instance_of(bool))
    receive_maximum: int = field(
        kw_only=True, validator=[instance_of(int), ge(0), le(65535)], default=65535
    )  # TODO: enforce this
    max_packet_size: int | None = field(
        kw_only=True, validator=optional([instance_of(int), gt(0)]), default=None
    )  # TODO: enforce this when encoding packets
    will: Will | None = field(
        kw_only=True, default=None, validator=optional(instance_of(Will))
    )
    keep_alive: int = field(kw_only=True, validator=[ge(0), le(65535)], default=0)

    _exit_stack: AsyncExitStack = field(init=False)
    _closed: bool = field(init=False, default=False)
    _state_machine: MQTTClientStateMachine = field(init=False)
    _subscribe_lock: Lock = field(init=False, factory=Lock)
    _subscriptions: dict[str, ClientSubscription] = field(init=False, factory=dict)
    _subscription_ids: dict[int, ClientSubscription] = field(init=False, factory=dict)
    _subscription_no_id: dict[str, ClientSubscription] = field(init=False, factory=dict)
    _last_subscr_id: int = field(init=False, default=0)
    _stream: ByteStream = field(init=False)
    _stream_lock: Lock = field(init=False, factory=Lock)
    _pending_connect: MQTTConnectOperation | None = field(init=False, default=None)
    _pending_operations: dict[int, MQTTOperation[Any]] = field(init=False, factory=dict)
    _did_send: Event = field(init=False, factory=Event)
    _keepalive_task: CancelScope | None = field(init=False, default=None)

    def __attrs_post_init__(self) -> None:
        if not self.host_or_path:
            if self.transport == "unix":
                raise ValueError(
                    "host_or_path must be a filesystem path when using the 'unix' "
                    "transport"
                )
            else:
                self.host_or_path = "localhost"

        if not self.port and self.transport != "unix":
            if self.websocket_path:
                self.port = 443 if self.ssl else 80
            else:
                self.port = 8883 if self.ssl else 1883

        self._state_machine = MQTTClientStateMachine(client_id=self.client_id)

    @property
    def may_retain(self) -> bool:
        return self._state_machine.may_retain

<<<<<<< HEAD
=======
    @property
    def may_subscription_id(self) -> bool:
        return self._state_machine.may_subscription_id

>>>>>>> 4f1d93ed
    async def __aenter__(self) -> Self:
        async with AsyncExitStack() as exit_stack:
            task_group = await exit_stack.enter_async_context(create_task_group())
            await task_group.start(self._manage_connection)
            self._exit_stack = exit_stack.pop_all()

        return self

    async def __aexit__(
        self,
        exc_type: type[BaseException] | None,
        exc_val: BaseException | None,
        exc_tb: TracebackType | None,
    ) -> bool | None:
        self._closed = True

        if exc_val is None:
            self._state_machine.disconnect()
            operation = MQTTDisconnectOperation()
            await self._run_operation(operation)
            await self._stream.aclose()
        else:
            await self._stream.aclose()

        return await self._exit_stack.__aexit__(exc_type, exc_val, exc_tb)

    async def _manage_connection(
        self,
        *,
        task_status: TaskStatus[None],
    ) -> None:
        task_status_sent = False
        while not self._closed:
            # Establish the transport stream
            if self.websocket_path:
                cm = self._connect_ws()
            else:
                cm = self._connect_mqtt()

            async with AsyncExitStack() as exit_stack:
                stream, ignored_exc_classes = await exit_stack.enter_async_context(cm)
                self._stream = stream

                # Start handling inbound packets
                task_group = await exit_stack.enter_async_context(create_task_group())
                task_group.start_soon(
                    self._read_inbound_packets, stream, ignored_exc_classes
                )

                # Perform the MQTT handshake (send conn + receive connack)
                await self._do_handshake()

                if self.keep_alive:
                    self._keepalive_task = await task_group.start(
                        self._send_keepalive,
                    )

                # Signal that the client is ready
                if not task_status_sent:
                    task_status.started()
                    task_status_sent = True

    async def _send_keepalive(self, *, task_status: TaskStatus[CancelScope]) -> Never:
        with CancelScope() as sc:
            self._did_send = Event()
            task_status.started(sc)
            while True:
                # avoid unnecessary churn when there's sufficient traffic
                await sleep(self.keep_alive / 2)
                try:
                    with fail_after(self.keep_alive / 2):
                        await self._did_send.wait()
                except TimeoutError:
                    if self._state_machine.pings_pending > 2:
                        raise
                    self._state_machine.ping()
                    await self._flush_outbound_data()  # sets the event
                self._did_send = Event()

    async def _do_handshake(self) -> None:
        self._state_machine.connect(
            username=self.username,
            password=self.password,
            will=self.will,
            keep_alive=self.keep_alive,
        )
        operation = MQTTConnectOperation()
        await self._run_operation(operation)

        # If the broker assigned us a client id, save that
        if client_id := operation.response.properties.get(
            PropertyType.ASSIGNED_CLIENT_IDENTIFIER
        ):
            assert isinstance(client_id, str)
            self.client_id = client_id

    async def _read_inbound_packets(
        self, stream: ByteReceiveStream, exception_classes: tuple[type[Exception]]
    ) -> None:
        # Receives packets from the transport stream and forwards them to interested
        # listeners
        try:
            async for chunk in stream:
                logger.debug("Received bytes from transport stream: %r", chunk)
                received_packets = self._state_machine.feed_bytes(chunk)
                await self._flush_outbound_data()

                # Send any received publications to subscriptions that want them
                for packet in received_packets:
                    await self._handle_packet(packet)
        except exception_classes:
            pass
        finally:
            if self._keepalive_task:
                self._keepalive_task.cancel()
                self._keepalive_task = None

    async def _handle_packet(self, packet: MQTTPacket) -> None:
        if isinstance(packet, MQTTPublishPacket):
            await self._deliver_publish(packet)
        elif isinstance(
            packet,
            (
                MQTTPublishAckPacket,
                MQTTPublishCompletePacket,
                MQTTSubscribeAckPacket,
                MQTTUnsubscribeAckPacket,
            ),
        ):
            operation = self._pending_operations.pop(packet.packet_id)
            operation.response = packet
            operation.event.set()
        elif isinstance(packet, MQTTConnAckPacket):
            assert self._pending_connect is not None
            self._pending_connect.response = packet
            self._pending_connect.event.set()
            self._pending_connect = None

    async def _deliver_publish(self, packet: MQTTPublishPacket) -> None:
        async with create_task_group() as tg:

            def send(subscr: ClientSubscription) -> None:
                for client in subscr.users:
                    try:
                        client.send_stream.send_nowait(packet)
                    except WouldBlock:
                        tg.start_soon(client.send_stream.send, packet)

            if subscr_ids := packet.properties.get(
                PropertyType.SUBSCRIPTION_IDENTIFIER
            ):
                for subscr_id in cast("list[int]", subscr_ids):
                    if sub := self._subscription_ids.get(subscr_id):
                        send(sub)
            else:
                for sub in self._subscription_no_id.values():
                    if sub.matches(packet):
                        send(sub)

    @asynccontextmanager
    async def _connect_mqtt(
        self,
    ) -> AsyncGenerator[tuple[ByteStream, tuple[type[Exception]]], None]:
        stream: ByteStream
        assert self.host_or_path
        ssl_context = self.ssl if isinstance(self.ssl, SSLContext) else None
        for attempt in stamina.retry_context(on=(OSError, SSLError)):
            with attempt:
                if self.transport == "unix":
                    stream = await connect_unix(self.host_or_path)
                else:
                    assert self.port
                    stream = await connect_tcp(self.host_or_path, self.port)

                if self.ssl:
                    try:
                        stream = await TLSStream.wrap(
                            stream,
                            hostname=self.host_or_path,
                            ssl_context=ssl_context,
                        )
                    except BaseException:
                        await aclose_forcefully(stream)
                        raise

                yield stream, (ClosedResourceError,)
                return

    @asynccontextmanager
    async def _connect_ws(
        self,
    ) -> AsyncGenerator[tuple[ByteStream, tuple[type[Exception]]], None]:
        from httpx import AsyncClient
        from httpx_ws import WebSocketNetworkError, aconnect_ws

        scheme = "wss" if self.ssl else "ws"
        uri = f"{scheme}://{self.host_or_path}:{self.port}{self.websocket_path}"

        # MQTT-6.0.0-3
        async with AsyncExitStack() as exit_stack:
            client = await exit_stack.enter_async_context(AsyncClient(verify=self.ssl))
            for attempt in stamina.retry_context(on=(OSError, SSLError)):
                with attempt:
                    session = await exit_stack.enter_async_context(
                        aconnect_ws(uri, client=client, subprotocols=["mqtt"])
                    )
                    yield MQTTWebsocketStream(session), (WebSocketNetworkError,)
                    return

    async def _flush_outbound_data(self) -> None:
        self._did_send.set()
        async with self._stream_lock:
            if data := self._state_machine.get_outbound_data():
                await self._stream.send(data)
                logger.debug("Sent bytes to transport stream: %r", data)

    async def _run_operation(self, operation: MQTTOperation[Any]) -> None:
        with ExitStack() as exit_stack:
            if operation.packet_id is not None:
                self._pending_operations[operation.packet_id] = operation
                exit_stack.callback(
                    self._pending_operations.pop, operation.packet_id, None
                )
            elif isinstance(operation, MQTTConnectOperation):
                self._pending_connect = operation
                exit_stack.callback(setattr, self, "_pending_connect", None)

            await self._flush_outbound_data()

            if not operation.requires_response:
                return

            await operation.event.wait()

        if operation.exception:
            raise operation.exception

    @property
    def maximum_qos(self) -> QoS:
        """
        Returns the maximum QoS level that the broker supports.
        """
        return self._state_machine.maximum_qos

    async def publish(
        self,
        topic: str,
        payload: bytes | str,
        *,
        qos: QoS = QoS.AT_MOST_ONCE,
        retain: bool = False,
    ) -> None:
        """
        Publish a message to the given topic.

        :param topic: the topic to publish the message to
        :param payload: the message to publish
        :param qos: the QoS of the message
        :param retain: if ``True``, the message will be always be sent to clients that
            subscribe to the given topic even after the message was already published
            before the subscription happened

        """
        packet_id = self._state_machine.publish(topic, payload, qos=qos, retain=retain)
        if qos is QoS.EXACTLY_ONCE:
            assert packet_id is not None
            await self._run_operation(MQTTQoS2PublishOperation(packet_id))
        elif qos is QoS.AT_LEAST_ONCE:
            assert packet_id is not None
            await self._run_operation(MQTTQoS1PublishOperation(packet_id))
        else:
            await self._run_operation(MQTTQoS0PublishOperation())

    def _new_subscr_id(self) -> int:
        if not self.may_subscription_id:
            return 0

        sid = self._last_subscr_id
        while True:
            sid += 1
            # If there are sufficiently large and/or many holes in the list
            # of assigned subscription IDs, restart from the beginning:
            # larger IDs take up more space in the message.
            if (
                sid in (128, 16384)
                and len(self._subscription_ids) < self._last_subscr_id / 5
            ):
                sid = 1

            if sid in self._subscription_ids:
                continue

            self._last_subscr_id = sid
            return sid

    @asynccontextmanager
    async def subscribe(
        self,
        *patterns: str,
        maximum_qos: QoS = QoS.EXACTLY_ONCE,
        no_local: bool = False,
        retain_as_published: bool = True,
        retain_handling: RetainHandling = RetainHandling.SEND_RETAINED,
    ) -> AsyncGenerator[AsyncMQTTSubscription, None]:
        """
        Subscribe to the given topics or topic patterns.

        :param patterns: either exact topic names, or patterns containing wildcards
            (``+`` or ``#``)
        :param maximum_qos: maximum QoS to allow (messages matching the given patterns
            but with higher QoS will be downgraded to that QoS)
        :param no_local: if ``True``, messages published by this client will not be sent
            back to it via this subscription
        :param retain_as_published: if ``False``, the broker will clear the ``retained``
            flag of all published messages sent to the client
        :param retain_handling:
            * If set to ``SEND_RETAINED`` (the default), the broker will send any
              retained messages matching this subscription to this client
            * If set to ``SEND_RETAINED_IF_NOT_SUBSCRIBED``, then the broker will only
              send retained messages if this subscription did not already exist
            * If set to ``NO_RETAINED``, then retained messages will not be sent to this
              client
        :return: an async context manager that will yield messages matching the
            subscribed topics/patterns

        Subscribing to the same topic pattern multiple times is supported,
        with these restrictions:

            * the `retain_as_published` and `no_local` flags must match.

            * subsequent subscriptions can't use `RetainHandling.SEND_RETAINED`.

            * When a second subscription raises the subscription's maximum QoS,
              it's not lowered when the second subscription ends.
        """
        if not patterns:
            raise ValueError("no subscription patterns given")

        async def unsubscribe() -> None:
            # Send an unsubscribe request if any of my subscriptions are unused
            async with self._subscribe_lock:
                patterns: list[str] = []
                for subscr in subscription.subscriptions:
                    subscr.users.discard(subscription)
                    if not subscr.users:
                        patterns.append(subscr.pattern)
                        del self._subscriptions[subscr.pattern]
                        if subscr.subscription_id:
                            del self._subscription_ids[subscr.subscription_id]
                        else:
                            del self._subscription_no_id[pattern]

                if patterns:
                    if unsubscribe_packet_id := self._state_machine.unsubscribe(
                        patterns
                    ):
                        unsubscribe_op = MQTTUnsubscribeOperation(unsubscribe_packet_id)
                        try:
                            await self._run_operation(unsubscribe_op)
                        except MQTTUnsubscribeFailed as exc:
                            logger.warning("Unsubscribe failed: %s", exc)

        async with AsyncExitStack() as exit_stack:
            subscription = AsyncMQTTSubscription()
            exit_stack.enter_context(subscription)
            exit_stack.push_async_callback(unsubscribe)

            to_subscribe: list[ClientSubscription] = []

            async with self._subscribe_lock:
                for pattern in patterns:
                    if subscr := self._subscriptions.get(pattern):
                        if subscr.no_local != no_local:
                            raise ValueError(
                                f"Conflicting 'no_local' option for {pattern}"
                            )
                        if subscr.retain_as_published != retain_as_published:
                            raise ValueError(
                                f"Conflicting 'retain_as_published' option for {pattern}"
                            )

                        if retain_handling == RetainHandling.SEND_RETAINED:
                            raise ValueError(
                                f"Already subscribed: cannot get retained messages for {pattern}"
                            )

                        if subscr.max_qos >= maximum_qos:
                            # nothing to do
                            continue
                    else:
                        subscr = ClientSubscription(
                            pattern=pattern,
                            max_qos=maximum_qos,
                            no_local=no_local,
                            retain_as_published=retain_as_published,
                            retain_handling=retain_handling,
                            subscription_id=self._new_subscr_id(),
                        )
                        self._subscriptions[pattern] = subscr
                        if subscr.subscription_id:
                            self._subscription_ids[subscr.subscription_id] = subscr
                        else:
                            self._subscription_no_id[pattern] = subscr

                    # link the subscription
                    subscription.subscriptions.append(subscr)
                    subscr.users.add(subscription)

                    if subscr.subscription_id:
                        # every topic has (in fact, needs) its own ID.
                        subscribe_packet_id = self._state_machine.subscribe(
                            [subscr], max_qos=maximum_qos
                        )
                        subscribe_op = MQTTSubscribeOperation(subscribe_packet_id)
                        await self._run_operation(subscribe_op)
                        subscr.max_qos = max(maximum_qos, subscr.max_qos)
                    else:
                        to_subscribe.append(subscr)

                if to_subscribe:
                    # no subscription IDs, so do it all at once
                    subscribe_packet_id = self._state_machine.subscribe(
                        to_subscribe, max_qos=maximum_qos
                    )
                    subscribe_op = MQTTSubscribeOperation(subscribe_packet_id)
                    await self._run_operation(subscribe_op)
                    for subscr in to_subscribe:
                        subscr.max_qos = max(maximum_qos, subscr.max_qos)

            yield subscription<|MERGE_RESOLUTION|>--- conflicted
+++ resolved
@@ -312,13 +312,10 @@
     def may_retain(self) -> bool:
         return self._state_machine.may_retain
 
-<<<<<<< HEAD
-=======
     @property
     def may_subscription_id(self) -> bool:
         return self._state_machine.may_subscription_id
 
->>>>>>> 4f1d93ed
     async def __aenter__(self) -> Self:
         async with AsyncExitStack() as exit_stack:
             task_group = await exit_stack.enter_async_context(create_task_group())
