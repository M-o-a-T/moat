from __future__ import annotations
import logging
import weakref

import jsonschema
from moat.util import NotGiven, P, Path, make_proc, singleton

from .exceptions import ACLError, ClientError
from .model import Entry

logger = logging.getLogger(__name__)

# TYPES


class MetaEntry(Entry):
    def __init__(self, *a, **k):
        super().__init__(*a, **k)
        self._metaroot = self.parent._metaroot

    @property
    def metaroot(self):
        "Stores a link to the meta root because some do need it."
        return self._metaroot()


class TypeEntry(Entry):
    """I am a type-checking node."""

    _code = None
    _schema = None

    def check_value(self, value, entry=None, **kv):
        self.parent.check_value(value, entry=entry, **kv)
        if self._schema is not None:
            jsonschema.validate(instance=value, schema=self._schema)
        if self._code is not None:
            self._code(value, entry=entry, data=self._data, **kv)

    async def set(self, value):
        code = None
        schema = None
        if value is not NotGiven and (
            value.get("code", None) is not None or value.get("schema", None) is not None
        ):
            schema = value.get("schema", None)
            if value.get("code", None) is None:
                code = None
            else:
                code = make_proc(value.code, ("value",), self.path)
            if len(value.good) < 2:
                raise RuntimeError("Must have check-good values")
            if not value.bad:
                raise RuntimeError("Must have check-bad values")
            for v in value["good"]:
                self.parent.check_value(v)
                try:
                    if schema is not None:
                        jsonschema.validate(instance=v, schema=schema)
                    if code is not None:
                        code(v, entry=None)
                except Exception:
                    raise ValueError(f"failed on good value {v!r}")
            for v in value["bad"]:
                self.parent.check_value(v)
                try:
                    if schema is not None:
                        jsonschema.validate(instance=v, schema=schema)
                    if code is not None:
                        code(v, entry=None)
                except Exception:
                    pass
                else:
                    raise ValueError(f"did not fail on {v!r}")

        await super().set(value)
        self._code = code
        self._schema = schema


TypeEntry.SUBTYPE = TypeEntry


class TypeRoot(Entry):
    """I am the root of MoaT-KV's type hierarchy."""

    SUBTYPE = TypeEntry

    async def set(self, value):
        if value is not NotGiven:
            raise ValueError("This node can't have data.")

    def check_value(self, value, entry=None, **kv):
        pass


# MATCH (for types)


class MatchEntry(MetaEntry):
    """I represent a match from a path to a type.

    My data requires a "type" attribute that's a path in the "type"
    hierarchy that's next to my MatchRoot.
    """

    async def set(self, value):
        if value is NotGiven:
            pass
        elif isinstance(value.type, str):
            value.type = P(value.type)
        elif not isinstance(value.type, (Path, list, tuple)):
            raise ValueError(f"Type of {value.type!r} is not a list")
        try:
            self.metaroot["type"].follow(value.type, create=False)
        except KeyError:
            logger.exception("Type %r doesn't exist", value.type)
            raise ClientError("This type does not exist")
        # crashes if nonexistent
        await super().set(value)


MatchEntry.SUBTYPE = MatchEntry


class NodeFinder:
    """A generic object that can walk down a possibly-wildcard-equipped path.

    Example: given a path `one.two.three` and a root `bar` with subtree `bar.#.three`,
    `NodeFinder(bar).step(one).step(two).step(three)` will return the node
    at `bar.#.three` (assuming that nothing more specific hangs off `bar`).
    """

    def __init__(self, meta):
        if isinstance(meta, list):
            self.steps = meta
        else:
            self.steps = ((meta, False),)

    def step(self, name, new=False):
        steps = []
        for node, keep in self.steps:
            if name in node:
                steps.append((node[name], False))
            if name is None:
                continue
            if "+" in node:
                steps.append((node["+"], False))
            if "#" in node:
                steps.append((node["#"], True))
            if keep:
                steps.append((node, True))
            # Nodes found with '#' stay on the list
            # so that they can match multiple entries.
        # if not steps:
        #    raise KeyError(name)
        if new:
            return type(self)(steps, **self.copy_args)
        else:
            self.steps = steps
            return self

    @property
    def copy_args(self):
        return {}

    @property
    def result(self):
        for node, _keep in self.steps:
            if node._data is not NotGiven:
                return node
        return None


class ACLFinder(NodeFinder):
    """A NodeFinder which expects ACL strings as elements"""

    _block = ""

    @property
    def copy_args(self):
        return {"blocked": self._block}

    def __init__(self, acl, blocked=None):
        if isinstance(acl, ACLFinder):
            if blocked is None:
                blocked = acl._block
            acl = acl.steps
        super().__init__(acl)
        if blocked is not None:
            self._block = blocked

    def allows(self, x):
        if x in self._block:
            return False

        r = self.result
        if r is None:
            return True
        return x in r.data

    def block(self, c):
        if c not in self._block:
            self._block += c

    def check(self, x):
        if not self.allows(x):
            raise ACLError(self.result, x)


class ACLStepper(ACLFinder):
    """An ACLFinder which returns a copy of itself at every `step`."""

    def step(self, name, new=True):
        return super().step(name, new=new)


@singleton
class NullACL(ACLStepper):
    """This singleton represents an ACL that never checks anything."""

    result = "-"

    def __init__(self):  # pylint: disable=super-init-not-called
        pass

    def allows(self, x):
        return x != "a"

    def check(self, x):
        return

    def block(self, c):
        pass

    def step(self, name, new=None):
        return self


class MetaPathEntry(MetaEntry):
    def _find_node(self, entry):
        """Search for the most-specific match.

        Match entries whose values are missing are not considered.
        """
        f = NodeFinder(self)
        for n in entry.path:
            f.step(n)
        return f.result


class MatchRoot(MetaPathEntry):
    """I am the root of MoaT-KV's type hierarchy."""

    SUBTYPE = MatchEntry

    async def set(self, value):
        if value is not None:
            raise ValueError("This node can't have data.")

    def check_value(self, value, entry, **kv):
        """Check this value for this entry against my match hierarchy"""
        match = self._find_node(entry)
        if match is None:
            return
        typ = self.parent["type"].follow(match._data["type"])
        return typ.check_value(value, entry=entry, match=match, **kv)


class CodecEntry(Entry):
    """I am a codec."""

    _enc = None
    _dec = None

    def enc_value(self, value, entry=None, **kv):
        if self._enc is not None:
            try:
                value = self._enc(value, entry=entry, data=self._data, **kv)
            except (TypeError,ValueError):
                pass
        return value

    def dec_value(self, value, entry=None, **kv):
        if self._dec is not None:
            try:
                value = self._dec(value, entry=entry, data=self._data, **kv)
            except (TypeError,ValueError):
                pass
        return value

    async def set(self, value):
        enc = None
        dec = None
        if value is not None and value.decode is not None:
            if not value["in"]:
                raise RuntimeError("Must have tests for decoding")
            dec = make_proc(value.decode, ("value",), self.path)
            for v, w in value["in"]:
                try:
                    r = dec(v)
                except Exception as exc:
                    raise ValueError(
                        f"failed decoder at {self.path} on {v!r} with {exc!r}",
                    ) from exc
<<<<<<< HEAD
                else:
                    pass  # float, list/tuple, and similar nonsense
=======
#               else:
>>>>>>> 9712b021
#                   if r != w:
#                       raise ValueError(f"Decoding at {self.path}: {v!r} got {r!r}, not {w!r}")

        if value is not None and value.encode is not None:
            if not value["out"]:
                raise RuntimeError("Must have tests for encoding")
            enc = make_proc(value.encode, ("value",), self.path)
            for v, w in value["out"]:
                try:
                    r = enc(v)
                except Exception as exc:
                    raise ValueError(
                        f"failed encoder at {self.path} on {v!r} with {exc!r}",
                    ) from exc
<<<<<<< HEAD
                else:
                    pass  # float, list/tuple, and similar nonsense
=======
#               else:
>>>>>>> 9712b021
#                   if r != w:
#                       raise ValueError(f"Encoding at {self.path}: {v!r} got {r!r}, not {w!r}")

        await super().set(value)
        self._enc = enc
        self._dec = dec


CodecEntry.SUBTYPE = CodecEntry


class CodecRoot(Entry):
    """I am the root of MoaT-KV's codec hierarchy."""

    SUBTYPE = CodecEntry

    async def set(self, value):
        if value is not None:
            raise ValueError("This node can't have data.")

    def check_value(self, value, entry=None, **kv):
        pass


# CONV (for codecs)


class ConvEntry(MetaEntry):
    """I represent a converter from a path to a type.

    My data requires a "codec" attribute that's a path in the "codecs"
    hierarchy that's next to my Root.
    """

    async def set(self, value):
        if value is not NotGiven:
            # can't run a nonexistent value through a codec

            if not hasattr(value, "codec"):
                raise ValueError("Duh? " + repr(value))
            if isinstance(value.codec, str):
                value.codec = P(value.codec)
            elif not isinstance(value.codec, (Path, list, tuple)):
                raise ValueError(f"Codec {value.codec!r} is not a list")
            try:
                self.metaroot["codec"].follow(value.codec, create=False)
            except KeyError:
                logger.warning("Codec %r does not exist (yet?)", value.codec)
                # raise ClientError("This codec does not exist")
                # don't raise here
        await super().set(value)


ConvEntry.SUBTYPE = ConvEntry


class ConvNull:
    """I am a dummy translator"""

    @staticmethod
    def enc_value(value, **_kw):
        return value

    @staticmethod
    def dec_value(value, **_kw):
        return value


ConvNull = ConvNull()


class ConvName(MetaPathEntry):
    """I am a named tree for conversion entries."""

    SUBTYPE = ConvEntry

    async def set(self, value):
        if value is not None:
            raise ValueError("This node can't have data.")

    def enc_value(self, value, entry, **kv):
        """Check this value for this entry against my converter hierarchy"""
        conv = self._find_node(entry)
        if conv is None:
            return value
        codec = self.metaroot["codec"].follow(conv._data["codec"])
        return codec.enc_value(value, entry=entry, conv=conv, **kv)

    def dec_value(self, value, entry, **kv):
        """Check this value for this entry against my converter hierarchy"""
        conv = self._find_node(entry)
        if conv is None:
            return value
        codec = self.metaroot["codec"].follow(conv._data["codec"])
        return codec.dec_value(value, entry=entry, conv=conv, **kv)


class ConvRoot(MetaEntry):
    SUBTYPE = ConvName

    async def set(self, value):
        if value is not None:
            raise ValueError("This node can't have data.")


class AclEntry(MetaPathEntry):
    """I represent an ACL.

    My data must be a string of ACLish characters.
    """

    async def set(self, value):
        if value is NotGiven:
            pass
        elif not isinstance(value, str):
            raise ValueError("ACL is not a string")
        await super().set(value)


AclEntry.SUBTYPE = AclEntry


class AclName(AclEntry):
    """I am a named tree for ACL entries."""

    SUBTYPE = AclEntry

    async def check(self, entry, typ):
        acl = self._find_node(entry)
        if acl is None:
            return None
        return typ in acl.value


class AclRoot(MetaEntry):
    SUBTYPE = AclName

    async def set(self, value):
        if value is not None:
            raise ValueError("This node can't have data.")


class DelRoot(Entry):
    SUBTYPE = None

    async def set(self, value):
        await super().set(value)
        await self.root.server.del_check(value)


class ActorRoot(Entry):
    SUBTYPE = None
    SUBTYPES = {"del": DelRoot}


# ROOT


class MetaRootEntry(Entry):  # not MetaEntry
    """I am the special node off the MoaT-KV root that's named ``None``."""

    SUBTYPES = {
        "type": TypeRoot,
        "match": MatchRoot,
        "acl": AclRoot,
        "codec": CodecRoot,
        "conv": ConvRoot,
        "actor": ActorRoot,
    }

    def __init__(self, *a, **k):
        super().__init__(*a, **k)
        self._metaroot = weakref.ref(self)


Entry.SUBTYPES[None] = MetaRootEntry


class RootEntry(Entry):
    """I am the root of the MoaT-KV data tree."""

    def __init__(self, server, *a, **k):
        super().__init__("ROOT", None, *a, **k)
        self._server = weakref.ref(server)

    @property
    def server(self):
        return self._server()

    SUBTYPES = {None: MetaRootEntry}<|MERGE_RESOLUTION|>--- conflicted
+++ resolved
@@ -303,12 +303,8 @@
                     raise ValueError(
                         f"failed decoder at {self.path} on {v!r} with {exc!r}",
                     ) from exc
-<<<<<<< HEAD
                 else:
                     pass  # float, list/tuple, and similar nonsense
-=======
-#               else:
->>>>>>> 9712b021
 #                   if r != w:
 #                       raise ValueError(f"Decoding at {self.path}: {v!r} got {r!r}, not {w!r}")
 
@@ -323,14 +319,8 @@
                     raise ValueError(
                         f"failed encoder at {self.path} on {v!r} with {exc!r}",
                     ) from exc
-<<<<<<< HEAD
                 else:
                     pass  # float, list/tuple, and similar nonsense
-=======
-#               else:
->>>>>>> 9712b021
-#                   if r != w:
-#                       raise ValueError(f"Encoding at {self.path}: {v!r} got {r!r}, not {w!r}")
 
         await super().set(value)
         self._enc = enc
