[tool.poetry]
<<<<<<< HEAD
name = "moat.signal"
version = "23.2.1"
=======
name = "pysignalclijsonrpc"
version = "24.2.1"
>>>>>>> 58fa3abe
description = "Python API client for signal-cli JSON-RPC"
authors = ["Stefan Heitmüller <stefan.heitmueller@gmx.com>"]
readme = "README.md"
repository = "https://gitlab.com/M-o-a-T/moat-signal"
# documentation = "https://pysignalclijsonrpc.readthedocs.io/"

[tool.poetry.dependencies]
python = "^3.9"
requests = "~2"
python-magic = "~0.4"
jmespath = "~1"
packaging = "~23"

[tool.poetry.group.dev.dependencies]
pytest = "^8.0.0"
pook = "^1.4.2"
pytest-cov = "^4.1.0"


[tool.poetry.group.docs.dependencies]
furo = "^2024.1.29"
sphinx-autobuild = "^2024.2.4"
sphinx-copybutton = "^0.5.2"
sphinx-inline-tabs = "^2023.4.21"

[tool.isort]
profile = "black"
src_paths = ["moat.signal"]

[tool.pytest.ini_options]
addopts = "--junitxml=pytest.xml --cov=moat.signal --cov-report=term-missing -v -W ignore::DeprecationWarning"
testpaths = [
  "tests",
]
pythonpath = [
  ".",
]

[tool.bandit.assert_used]
skips = ["tests/test_*.py"]

[build-system]
requires = [
  "poetry-core",
]
build-backend = "poetry.core.masonry.api"<|MERGE_RESOLUTION|>--- conflicted
+++ resolved
@@ -1,11 +1,6 @@
 [tool.poetry]
-<<<<<<< HEAD
 name = "moat.signal"
 version = "23.2.1"
-=======
-name = "pysignalclijsonrpc"
-version = "24.2.1"
->>>>>>> 58fa3abe
 description = "Python API client for signal-cli JSON-RPC"
 authors = ["Stefan Heitmüller <stefan.heitmueller@gmx.com>"]
 readme = "README.md"
