<<<<<<< HEAD
moat-kv-ow (0.9.6-1) unstable; urgency=medium

  * New release for 25.2.0

 -- Matthias Urlichs <matthias@urlichs.de>  Sun, 04 May 2025 09:57:53 +0200
=======
moat-kv-ow (0.9.6-2) unstable; urgency=medium

  * New release for 25.1.8

 -- Matthias Urlichs <matthias@urlichs.de>  Sun, 04 May 2025 19:50:13 +0200

moat-kv-ow (0.9.6-1) unstable; urgency=medium

  * New release for 25.1.2

 -- Matthias Urlichs <matthias@urlichs.de>  Sun, 04 May 2025 16:22:16 +0200
>>>>>>> d89fdea9

moat-kv-ow (0.9.5-1) unstable; urgency=medium

  * New release for 25.0.2

 -- Matthias Urlichs <matthias@urlichs.de>  Fri, 21 Mar 2025 12:03:16 +0100

distkv-owfs (0.7.4-1) unstable; urgency=medium

  * Merge

 -- Matthias Urlichs <matthias@urlichs.de>  Wed, 30 Nov 2022 16:44:36 +0100

distkv-owfs (0.7.3-1) unstable; urgency=medium

  * Merge

 -- Matthias Urlichs <matthias@urlichs.de>  Sat, 19 Nov 2022 20:16:02 +0100

distkv-owfs (0.7.2-1) unstable; urgency=medium

  * Merge

 -- Matthias Urlichs <matthias@urlichs.de>  Sat, 19 Nov 2022 15:39:03 +0100

distkv-owfs (0.7.1-1) unstable; urgency=medium

  * Merge

 -- Matthias Urlichs <matthias@urlichs.de>  Sat, 19 Nov 2022 15:36:22 +0100

distkv-owfs (0.7.1-1) unstable; urgency=medium

  * Merge

 -- Matthias Urlichs <matthias@urlichs.de>  Sat, 19 Nov 2022 15:35:41 +0100

distkv-owfs (0.7.0-1) unstable; urgency=medium

  * Merge

 -- Matthias Urlichs <matthias@urlichs.de>  Fri, 04 Nov 2022 18:32:06 +0100

distkv-owfs (0.6.2-1) unstable; urgency=medium

  * Merge

 -- Matthias Urlichs <matthias@urlichs.de>  Sat, 28 Aug 2021 14:04:01 +0200

distkv-owfs (0.6.0-1) unstable; urgency=medium

  * Merge

 -- Matthias Urlichs <matthias@urlichs.de>  Sun, 07 Feb 2021 18:55:25 +0100

distkv-owfs (0.6.0-1) unstable; urgency=medium

  * Merge

 -- Matthias Urlichs <matthias@urlichs.de>  Sun, 07 Feb 2021 18:53:09 +0100

distowfs (0.4.5-1) unstable; urgency=medium

  * Merge

 -- Matthias Urlichs <matthias@urlichs.de>  Thu, 30 Jul 2020 03:02:26 +0200

distowfs (0.4.4-1) unstable; urgency=medium

  * Merge

 -- Matthias Urlichs <matthias@urlichs.de>  Wed, 29 Jul 2020 16:30:23 +0200

distowfs (0.4.3-1) unstable; urgency=medium

  * Merge

 -- Matthias Urlichs <matthias@urlichs.de>  Sat, 11 Jul 2020 13:10:18 +0200

distowfs (0.4.2-1) unstable; urgency=medium

  * Merge

 -- Matthias Urlichs <matthias@urlichs.de>  Sat, 11 Jul 2020 11:46:35 +0200

distowfs (0.4.1-1) unstable; urgency=medium

  * Merge

 -- Matthias Urlichs <matthias@urlichs.de>  Sat, 11 Jul 2020 10:14:52 +0200

distowfs (0.4.0-1) unstable; urgency=medium

  * Merge

 -- Matthias Urlichs <matthias@urlichs.de>  Fri, 10 Jul 2020 19:28:29 +0200

distowfs (0.3.5-1) unstable; urgency=medium

  * Merge

 -- Matthias Urlichs <matthias@urlichs.de>  Tue, 07 Jul 2020 19:03:43 +0200

distowfs (0.3.4-2) unstable; urgency=medium

  * Tighten requirements

 -- Matthias Urlichs <matthias@urlichs.de>  Tue, 07 Jul 2020 13:54:22 +0200

distowfs (0.3.4-1) unstable; urgency=medium

  * Merge

 -- Matthias Urlichs <matthias@urlichs.de>  Tue, 07 Jul 2020 13:52:39 +0200

distowfs (0.3.3-1) unstable; urgency=medium

  * Merge

 -- Matthias Urlichs <matthias@urlichs.de>  Sun, 05 Jul 2020 13:51:44 +0200

distowfs (0.3.2-1) unstable; urgency=medium

  * Merge

 -- Matthias Urlichs <matthias@urlichs.de>  Sun, 05 Jul 2020 12:09:18 +0200

distowfs (0.3.1-1) unstable; urgency=medium

  * Merge

 -- Matthias Urlichs <matthias@urlichs.de>  Tue, 30 Jun 2020 18:11:13 +0200

distowfs (0.2.2-5) unstable; urgency=medium

  * debian/compat, dammit

 -- Matthias Urlichs <matthias@urlichs.de>  Mon, 29 Jun 2020 14:24:53 +0200

distowfs (0.2.2-4) unstable; urgency=medium

  * install service file

 -- Matthias Urlichs <matthias@urlichs.de>  Mon, 29 Jun 2020 14:09:54 +0200

distowfs (0.2.2-3) unstable; urgency=medium

  * *sigh*

 -- Matthias Urlichs <matthias@urlichs.de>  Mon, 29 Jun 2020 13:46:23 +0200

distowfs (0.2.2-2) unstable; urgency=medium

  * Stupidity

 -- Matthias Urlichs <matthias@urlichs.de>  Mon, 29 Jun 2020 12:46:52 +0200

distowfs (0.2.2-1) unstable; urgency=medium

  * Merge

 -- Matthias Urlichs <matthias@urlichs.de>  Mon, 29 Jun 2020 12:45:52 +0200

distowfs (0.2.1-1) unstable; urgency=medium

  * Merge 0.2.1

 -- Matthias Urlichs <matthias@urlichs.de>  Tue, 27 Aug 2019 13:41:06 +0200

distowfs (0.2.0-3) unstable; urgency=medium

  * Rename binary package

 -- Matthias Urlichs <matthias@urlichs.de>  Sat, 10 Aug 2019 19:19:32 +0200

distowfs (0.2.0-2) unstable; urgency=medium

  * Deps

 -- Matthias Urlichs <matthias@urlichs.de>  Sat, 10 Aug 2019 19:16:23 +0200

distowfs (0.2.0-1) unstable; urgency=low

  * source package automatically created by stdeb 0.8.5

 -- Matthias Urlichs <matthias@urlichs.de>  Sat, 10 Aug 2019 19:10:20 +0200<|MERGE_RESOLUTION|>--- conflicted
+++ resolved
@@ -1,10 +1,3 @@
-<<<<<<< HEAD
-moat-kv-ow (0.9.6-1) unstable; urgency=medium
-
-  * New release for 25.2.0
-
- -- Matthias Urlichs <matthias@urlichs.de>  Sun, 04 May 2025 09:57:53 +0200
-=======
 moat-kv-ow (0.9.6-2) unstable; urgency=medium
 
   * New release for 25.1.8
@@ -16,7 +9,6 @@
   * New release for 25.1.2
 
  -- Matthias Urlichs <matthias@urlichs.de>  Sun, 04 May 2025 16:22:16 +0200
->>>>>>> d89fdea9
 
 moat-kv-ow (0.9.5-1) unstable; urgency=medium
 
