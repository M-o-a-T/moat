from __future__ import annotations

from collections import defaultdict
from collections.abc import Sequence
from typing import cast
from uuid import uuid4

from attr.validators import instance_of
from attrs import define, field

from ._base_client_state_machine import BaseMQTTClientStateMachine, MQTTClientState
from ._types import (
    MQTTConnAckPacket,
    MQTTConnectPacket,
    MQTTDisconnectPacket,
    MQTTPacket,
    MQTTPingRequestPacket,
    MQTTPingResponsePacket,
    MQTTPublishPacket,
    MQTTSubscribeAckPacket,
    MQTTSubscribePacket,
    MQTTUnsubscribeAckPacket,
    MQTTUnsubscribePacket,
    PropertyType,
    QoS,
    ReasonCode,
    Subscription,
    Will,
)


@define(eq=False, init=False)
class MQTTClientStateMachine(BaseMQTTClientStateMachine):
    """State machine for a client's session with an MQTT broker."""

    client_id: str = field(
        validator=instance_of(str), factory=lambda: f"mqttproto-{uuid4().hex}"
    )
    keep_alive: int = field(init=False, default=0)
    _pings_pending: int = field(init=False, default=0)
    _maximum_qos: bool = field(init=False, default=QoS.EXACTLY_ONCE)
    _subscriptions: dict[str, Subscription] = field(init=False, factory=dict)
    _subscription_counts: dict[str, int] = field(
        init=False, factory=lambda: defaultdict(lambda: 0)
    )

    def __init__(self, client_id: str | None = None):
        self.__attrs_init__(client_id=client_id or f"mqttproto-{uuid4().hex}")
        self._auto_ack_publishes = True

    def reset(self, session_present: bool) -> None:
        self._pings_pending = 0
        if session_present:
            self._pending_packets = {
                packet_id: packet
                for packet_id, packet in self._pending_packets.items()
                if isinstance(packet, MQTTPublishPacket)
            }
        else:
            self._next_packet_id = 1
            self._subscriptions.clear()

    @property
    def pings_pending(self) -> int:
        """
        Check whether the last Ping we sent has been answered.

        Returns ``None`` if no Ping request was yet sent.
        """
        return self._pings_pending

    def _handle_packet(self, packet: MQTTPacket) -> bool:
        if super()._handle_packet(packet):
            return True

        if isinstance(packet, MQTTConnAckPacket):
            self._in_require_state(packet, MQTTClientState.CONNECTING)
            if packet.reason_code is ReasonCode.SUCCESS:
                self._state = MQTTClientState.CONNECTED
                self._auth_method = cast(
                    str, packet.properties.get(PropertyType.AUTHENTICATION_METHOD)
                )
                self.keep_alive = cast(
                    int, packet.properties.get(PropertyType.SERVER_KEEP_ALIVE)
                )
                self._maximum_qos = cast(
                    QoS,
                    packet.properties.get(PropertyType.MAXIMUM_QOS, QoS.EXACTLY_ONCE),
                )

                self.reset(session_present=packet.session_present)

                # Resend any pending publishes (and set the duplicate flag)
<<<<<<< HEAD
                for publish in self._pending_packets.values():
                    assert isinstance(publish, MQTTPublishPacket)
                    publish.duplicate = True

                    publish.encode(self._out_buffer)
=======
                for packet in self._pending_packets.values():
                    if isinstance(packet, MQTTPublishPacket):
                        packet.duplicate = True
                    packet.encode(self._out_buffer)
>>>>>>> 5f180f58
            else:
                self._state = MQTTClientState.DISCONNECTED
        elif isinstance(packet, MQTTPingResponsePacket):
            self._in_require_state(packet, MQTTClientState.CONNECTED)
            self._pings_pending = 0
        elif isinstance(packet, MQTTSubscribeAckPacket):
            self._in_require_state(packet, MQTTClientState.CONNECTED)
            self._pop_pending_packet(packet.packet_id, MQTTSubscribePacket)
        elif isinstance(packet, MQTTUnsubscribeAckPacket):
            self._in_require_state(packet, MQTTClientState.CONNECTED)
            self._pop_pending_packet(packet.packet_id, MQTTUnsubscribePacket)
        elif isinstance(packet, MQTTDisconnectPacket):
            self._in_require_state(
                packet, MQTTClientState.CONNECTING, MQTTClientState.CONNECTED
            )
            self._state = MQTTClientState.DISCONNECTED
        else:
            return False

        return True

    def connect(
        self,
        *,
        username: str | None = None,
        password: str | None = None,
        will: Will | None = None,
        clean_start: bool = True,
        keep_alive: int = 0,
    ) -> None:
        self._out_require_state(MQTTClientState.DISCONNECTED)
        packet = MQTTConnectPacket(
            client_id=self.client_id,
            will=will,
            username=username,
            password=password,
            clean_start=clean_start,
            keep_alive=keep_alive,
        )
        packet.encode(self._out_buffer)
        self._state = MQTTClientState.CONNECTING

    def disconnect(self, reason_code: ReasonCode = ReasonCode.SUCCESS) -> None:
        self._out_require_state(MQTTClientState.CONNECTED)
        packet = MQTTDisconnectPacket(reason_code=reason_code)
        packet.encode(self._out_buffer)
        self._state = MQTTClientState.DISCONNECTED

    def ping(self) -> None:
        self._out_require_state(MQTTClientState.CONNECTED)
        packet = MQTTPingRequestPacket()
        packet.encode(self._out_buffer)
        self._pings_pending += 1

    def publish(
        self,
        topic: str,
        payload: str | bytes,
        *,
        qos: QoS = QoS.AT_MOST_ONCE,
        retain: bool = False,
    ) -> int | None:
        """
        Send a ``PUBLISH`` request.

        :param topic: topic to publish the message on
        :param payload: the actual message to publish
        :param qos:
        :param retain: ``True`` to send the message to any future subscribers of the
            topic too
        :return: the packet ID if ``qos`` was higher than 0

        """
        self._out_require_state(MQTTClientState.CONNECTED)
        qos = min(qos, self._maximum_qos)
        packet_id = self._generate_packet_id() if qos > QoS.AT_MOST_ONCE else None
        packet = MQTTPublishPacket(
            topic=topic, payload=payload, qos=qos, retain=retain, packet_id=packet_id
        )
        packet.encode(self._out_buffer)
        if packet_id is not None:
            self._add_pending_packet(packet)

        return packet.packet_id

    def supports_qos(self, qos: QoS) -> bool:
        """
        Check if the broker supports this QoS level.

        :param qos: The desired QoS value.
        """
        return qos <= self._maximum_qos

    def subscribe(self, subscriptions: Sequence[Subscription]) -> int | None:
        """
        Subscribe to one or more topic patterns.

        If any of the given subscription was
        Send a ``SUBSCRIBE`` request, containing one of more subscriptions.

        :param subscriptions: a sequence of subscriptions
        :return: packet ID of the ``SUBSCRIBE`` request, or ``None`` if a request did
            not need to be sent

        """
        self._out_require_state(MQTTClientState.CONNECTED)
        new_subscriptions: list[Subscription] = []
        for sub in subscriptions:
            if sub.pattern in self._subscriptions:
                self._subscription_counts[sub.pattern] += 1
            else:
                self._subscription_counts[sub.pattern] = 1
                new_subscriptions.append(sub)
                self._subscriptions[sub.pattern] = sub

        if not new_subscriptions:
            return None

        packet = MQTTSubscribePacket(
            subscriptions=new_subscriptions, packet_id=self._generate_packet_id()
        )
        packet.encode(self._out_buffer)
        self._add_pending_packet(packet)
        return packet.packet_id

    def unsubscribe(self, patterns: Sequence[str]) -> int | None:
        """
        Unsubscribe from one or more topic patterns.

        If the internal subscription for any of the given patterns goes down to 0, an
        ``UNSUBSCRIBE`` request is sent for those patterns.

        :param patterns: topic patterns to unsubscribe from
        :return: packet ID of the ``UNSUBSCRIBE`` request, or ``None`` if a request did
            not need to be sent

        """
        self._out_require_state(MQTTClientState.CONNECTED)
        patterns_to_remove: list[str] = []
        for pattern in patterns:
            if self._subscription_counts.get(pattern, 0) == 1:
                del self._subscription_counts[pattern]
                del self._subscriptions[pattern]
                patterns_to_remove.append(pattern)
            else:
                self._subscription_counts[pattern] -= 1

        if not patterns_to_remove:
            return None

        packet = MQTTUnsubscribePacket(
            patterns=patterns_to_remove, packet_id=self._generate_packet_id()
        )
        packet.encode(self._out_buffer)
        self._add_pending_packet(packet)
        return packet.packet_id<|MERGE_RESOLUTION|>--- conflicted
+++ resolved
@@ -91,18 +91,10 @@
                 self.reset(session_present=packet.session_present)
 
                 # Resend any pending publishes (and set the duplicate flag)
-<<<<<<< HEAD
-                for publish in self._pending_packets.values():
-                    assert isinstance(publish, MQTTPublishPacket)
-                    publish.duplicate = True
-
-                    publish.encode(self._out_buffer)
-=======
                 for packet in self._pending_packets.values():
                     if isinstance(packet, MQTTPublishPacket):
                         packet.duplicate = True
                     packet.encode(self._out_buffer)
->>>>>>> 5f180f58
             else:
                 self._state = MQTTClientState.DISCONNECTED
         elif isinstance(packet, MQTTPingResponsePacket):
