from __future__ import annotations

from collections import defaultdict
from collections.abc import Sequence
from typing import cast
from uuid import uuid4

from attr.validators import instance_of
from attrs import define, field

from ._base_client_state_machine import BaseMQTTClientStateMachine, MQTTClientState
from ._types import (
    MQTTConnAckPacket,
    MQTTConnectPacket,
    MQTTDisconnectPacket,
    MQTTPacket,
    MQTTPingRequestPacket,
    MQTTPingResponsePacket,
    MQTTPublishPacket,
    MQTTSubscribeAckPacket,
    MQTTSubscribePacket,
    MQTTUnsubscribeAckPacket,
    MQTTUnsubscribePacket,
    PropertyType,
    QoS,
    ReasonCode,
    Subscription,
    Will,
)


@define(eq=False, init=False)
class MQTTClientStateMachine(BaseMQTTClientStateMachine):
    """State machine for a client's session with an MQTT broker."""

    client_id: str = field(
        validator=instance_of(str), factory=lambda: f"mqttproto-{uuid4().hex}"
    )
<<<<<<< HEAD
    keep_alive: int = field(init=False, default=0)
    _pings_pending: int = field(init=False, default=0)
    _maximum_qos: bool = field(init=False, default=QoS.EXACTLY_ONCE)
=======
    _ping_pending: bool = field(init=False, default=False)
    may_retain: bool = field(init=False, default=True)
>>>>>>> d94ac569
    _subscriptions: dict[str, Subscription] = field(init=False, factory=dict)
    _subscription_counts: dict[str, int] = field(
        init=False, factory=lambda: defaultdict(lambda: 0)
    )

    def __init__(self, client_id: str | None = None):
        self.__attrs_init__(client_id=client_id or f"mqttproto-{uuid4().hex}")
        self._auto_ack_publishes = True

    def reset(self, session_present: bool) -> None:
        self._pings_pending = 0
        if session_present:
            self._pending_packets = {
                packet_id: packet
                for packet_id, packet in self._pending_packets.items()
                if isinstance(packet, MQTTPublishPacket)
            }
        else:
            self._next_packet_id = 1
            self._subscriptions.clear()

    @property
    def pings_pending(self) -> int:
        """
        Check whether the last Ping we sent has been answered.

        Returns ``None`` if no Ping request was yet sent.
        """
        return self._pings_pending

    def _handle_packet(self, packet: MQTTPacket) -> bool:
        if super()._handle_packet(packet):
            return True

        if isinstance(packet, MQTTConnAckPacket):
            self._in_require_state(packet, MQTTClientState.CONNECTING)
            if packet.reason_code is ReasonCode.SUCCESS:
                self._state = MQTTClientState.CONNECTED
                self._auth_method = cast(
                    str, packet.properties.get(PropertyType.AUTHENTICATION_METHOD)
                )
<<<<<<< HEAD
                self.keep_alive = cast(
                    int, packet.properties.get(PropertyType.SERVER_KEEP_ALIVE)
                )
                self._maximum_qos = cast(
                    QoS,
                    packet.properties.get(PropertyType.MAXIMUM_QOS, QoS.EXACTLY_ONCE),
                )

=======
                self.may_retain = cast(
                    bool, packet.properties.get(PropertyType.RETAIN_AVAILABLE)
                )
>>>>>>> d94ac569
                self.reset(session_present=packet.session_present)

                # Resend any pending publishes (and set the duplicate flag)
                for packet in self._pending_packets.values():
                    if isinstance(packet, MQTTPublishPacket):
                        packet.duplicate = True
                    packet.encode(self._out_buffer)
            else:
                self._state = MQTTClientState.DISCONNECTED
        elif isinstance(packet, MQTTPingResponsePacket):
            self._in_require_state(packet, MQTTClientState.CONNECTED)
            self._pings_pending = 0
        elif isinstance(packet, MQTTSubscribeAckPacket):
            self._in_require_state(packet, MQTTClientState.CONNECTED)
            self._pop_pending_packet(packet.packet_id, MQTTSubscribePacket)
        elif isinstance(packet, MQTTUnsubscribeAckPacket):
            self._in_require_state(packet, MQTTClientState.CONNECTED)
            self._pop_pending_packet(packet.packet_id, MQTTUnsubscribePacket)
        elif isinstance(packet, MQTTDisconnectPacket):
            self._in_require_state(
                packet, MQTTClientState.CONNECTING, MQTTClientState.CONNECTED
            )
            self._state = MQTTClientState.DISCONNECTED
        else:
            return False

        return True

    def connect(
        self,
        *,
        username: str | None = None,
        password: str | None = None,
        will: Will | None = None,
        clean_start: bool = True,
        keep_alive: int = 0,
    ) -> None:
        self._out_require_state(MQTTClientState.DISCONNECTED)
        packet = MQTTConnectPacket(
            client_id=self.client_id,
            will=will,
            username=username,
            password=password,
            clean_start=clean_start,
            keep_alive=keep_alive,
        )
        packet.encode(self._out_buffer)
        self._state = MQTTClientState.CONNECTING

    def disconnect(self, reason_code: ReasonCode = ReasonCode.SUCCESS) -> None:
        self._out_require_state(MQTTClientState.CONNECTED)
        packet = MQTTDisconnectPacket(reason_code=reason_code)
        packet.encode(self._out_buffer)
        self._state = MQTTClientState.DISCONNECTED

    def ping(self) -> None:
        self._out_require_state(MQTTClientState.CONNECTED)
        packet = MQTTPingRequestPacket()
        packet.encode(self._out_buffer)
        self._pings_pending += 1

    def publish(
        self,
        topic: str,
        payload: str | bytes,
        *,
        qos: QoS = QoS.AT_MOST_ONCE,
        retain: bool = False,
    ) -> int | None:
        """
        Send a ``PUBLISH`` request.

        :param topic: topic to publish the message on
        :param payload: the actual message to publish
        :param qos:
        :param retain: ``True`` to send the message to any future subscribers of the
            topic too
        :return: the packet ID if ``qos`` was higher than 0

        A QoS that's not supported by the server is silently downgraded.
        If Retain is not supported, the message is sent as-is because
        the server is free to accept it anyway.
        """
        self._out_require_state(MQTTClientState.CONNECTED)
        qos = min(qos, self._maximum_qos)
        packet_id = self._generate_packet_id() if qos > QoS.AT_MOST_ONCE else None
        packet = MQTTPublishPacket(
            topic=topic, payload=payload, qos=qos, retain=retain, packet_id=packet_id
        )
        packet.encode(self._out_buffer)
        if packet_id is not None:
            self._add_pending_packet(packet)

        return packet.packet_id

    def supports_qos(self, qos: QoS) -> bool:
        """
        Check if the broker supports this QoS level.

        :param qos: The desired QoS value.
        """
        return qos <= self._maximum_qos

    def subscribe(self, subscriptions: Sequence[Subscription]) -> int | None:
        """
        Subscribe to one or more topic patterns.

        If any of the given subscription was
        Send a ``SUBSCRIBE`` request, containing one of more subscriptions.

        :param subscriptions: a sequence of subscriptions
        :return: packet ID of the ``SUBSCRIBE`` request, or ``None`` if a request did
            not need to be sent

        """
        self._out_require_state(MQTTClientState.CONNECTED)
        new_subscriptions: list[Subscription] = []
        for sub in subscriptions:
            if sub.pattern in self._subscriptions:
                self._subscription_counts[sub.pattern] += 1
            else:
                self._subscription_counts[sub.pattern] = 1
                new_subscriptions.append(sub)
                self._subscriptions[sub.pattern] = sub

        if not new_subscriptions:
            return None

        packet = MQTTSubscribePacket(
            subscriptions=new_subscriptions, packet_id=self._generate_packet_id()
        )
        packet.encode(self._out_buffer)
        self._add_pending_packet(packet)
        return packet.packet_id

    def unsubscribe(self, patterns: Sequence[str]) -> int | None:
        """
        Unsubscribe from one or more topic patterns.

        If the internal subscription for any of the given patterns goes down to 0, an
        ``UNSUBSCRIBE`` request is sent for those patterns.

        :param patterns: topic patterns to unsubscribe from
        :return: packet ID of the ``UNSUBSCRIBE`` request, or ``None`` if a request did
            not need to be sent

        """
        self._out_require_state(MQTTClientState.CONNECTED)
        patterns_to_remove: list[str] = []
        for pattern in patterns:
            if self._subscription_counts.get(pattern, 0) == 1:
                del self._subscription_counts[pattern]
                del self._subscriptions[pattern]
                patterns_to_remove.append(pattern)
            else:
                self._subscription_counts[pattern] -= 1

        if not patterns_to_remove:
            return None

        packet = MQTTUnsubscribePacket(
            patterns=patterns_to_remove, packet_id=self._generate_packet_id()
        )
        packet.encode(self._out_buffer)
        self._add_pending_packet(packet)
        return packet.packet_id<|MERGE_RESOLUTION|>--- conflicted
+++ resolved
@@ -36,14 +36,10 @@
     client_id: str = field(
         validator=instance_of(str), factory=lambda: f"mqttproto-{uuid4().hex}"
     )
-<<<<<<< HEAD
     keep_alive: int = field(init=False, default=0)
+    may_retain: bool = field(init=False, default=True)
     _pings_pending: int = field(init=False, default=0)
     _maximum_qos: bool = field(init=False, default=QoS.EXACTLY_ONCE)
-=======
-    _ping_pending: bool = field(init=False, default=False)
-    may_retain: bool = field(init=False, default=True)
->>>>>>> d94ac569
     _subscriptions: dict[str, Subscription] = field(init=False, factory=dict)
     _subscription_counts: dict[str, int] = field(
         init=False, factory=lambda: defaultdict(lambda: 0)
@@ -85,7 +81,6 @@
                 self._auth_method = cast(
                     str, packet.properties.get(PropertyType.AUTHENTICATION_METHOD)
                 )
-<<<<<<< HEAD
                 self.keep_alive = cast(
                     int, packet.properties.get(PropertyType.SERVER_KEEP_ALIVE)
                 )
@@ -93,12 +88,9 @@
                     QoS,
                     packet.properties.get(PropertyType.MAXIMUM_QOS, QoS.EXACTLY_ONCE),
                 )
-
-=======
                 self.may_retain = cast(
                     bool, packet.properties.get(PropertyType.RETAIN_AVAILABLE)
                 )
->>>>>>> d94ac569
                 self.reset(session_present=packet.session_present)
 
                 # Resend any pending publishes (and set the duplicate flag)
