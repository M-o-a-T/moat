--- conflicted
+++ resolved
@@ -36,22 +36,11 @@
     client_id: str = field(
         validator=instance_of(str), factory=lambda: f"mqttproto-{uuid4().hex}"
     )
-<<<<<<< HEAD
     keep_alive: int = field(init=False, default=0)
     _may_retain: bool = field(init=False, default=True)
     _pings_pending: int = field(init=False, default=0)
-    _maximum_qos: bool = field(init=False, default=QoS.EXACTLY_ONCE)
-    _maximum_qos: QoS = field(init=False, default=QoS.EXACTLY_ONCE)
-    _subscriptions: dict[str, Subscription] = field(init=False, factory=dict)
-    _subscription_counts: dict[str, int] = field(
-        init=False, factory=lambda: defaultdict(lambda: 0)
-    )
-=======
-    _ping_pending: bool = field(init=False, default=False)
-    _may_retain: bool = field(init=False, default=True)
     _may_subscription_id: bool = field(init=False, default=True)
     _maximum_qos: QoS = field(init=False, default=QoS.EXACTLY_ONCE)
->>>>>>> 4f1d93ed
 
     def __init__(self, client_id: str | None = None):
         self.__attrs_init__(client_id=client_id or f"mqttproto-{uuid4().hex}")
@@ -62,14 +51,11 @@
         """Does the server support RETAINed messages?"""
         return self._may_retain
 
-<<<<<<< HEAD
-=======
     @property
     def may_subscription_id(self) -> bool:
         """Does the server support subscription IDs?"""
         return self._may_subscription_id
 
->>>>>>> 4f1d93ed
     def reset(self, session_present: bool) -> None:
         self._pings_pending = 0
         if session_present:
@@ -101,10 +87,9 @@
                 self._auth_method = cast(
                     str, packet.properties.get(PropertyType.AUTHENTICATION_METHOD)
                 )
-<<<<<<< HEAD
                 self.keep_alive = cast(
                     int, packet.properties.get(PropertyType.SERVER_KEEP_ALIVE)
-=======
+                )
                 self._may_retain = cast(
                     bool, packet.properties.get(PropertyType.RETAIN_AVAILABLE, True)
                 )
@@ -113,16 +98,12 @@
                     packet.properties.get(
                         PropertyType.SUBSCRIPTION_IDENTIFIER_AVAILABLE, True
                     ),
->>>>>>> 4f1d93ed
                 )
                 self._maximum_qos = cast(
                     QoS,
                     packet.properties.get(PropertyType.MAXIMUM_QOS, QoS.EXACTLY_ONCE),
                 )
-<<<<<<< HEAD
-                self._may_retain = cast(
-                    bool, packet.properties.get(PropertyType.RETAIN_AVAILABLE, True)
-                )
+
                 self.reset(session_present=packet.session_present)
 
                 # Resend any pending publishes (and set the duplicate flag)
@@ -130,17 +111,6 @@
                     if isinstance(packet, MQTTPublishPacket):
                         packet.duplicate = True
                     packet.encode(self._out_buffer)
-=======
-
-                self.reset(session_present=packet.session_present)
-
-                # Resend any pending publishes (and set the duplicate flag)
-                for publish in self._pending_packets.values():
-                    assert isinstance(publish, MQTTPublishPacket)
-                    publish.duplicate = True
-
-                    publish.encode(self._out_buffer)
->>>>>>> 4f1d93ed
             else:
                 self._state = MQTTClientState.DISCONNECTED
         elif isinstance(packet, MQTTPingResponsePacket):
@@ -235,13 +205,9 @@
         """
         return self._maximum_qos
 
-<<<<<<< HEAD
-    def subscribe(self, subscriptions: Sequence[Subscription]) -> int | None:
-=======
     def subscribe(
         self, subscriptions: Sequence[Subscription], max_qos: QoS | None = None
     ) -> int:
->>>>>>> 4f1d93ed
         """
         Subscribe to one or more topic patterns.
 
