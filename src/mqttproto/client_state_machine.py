from __future__ import annotations

from collections.abc import Sequence
from typing import cast
from uuid import uuid4

from attr.validators import instance_of, min_len
from attrs import define, field

from ._base_client_state_machine import BaseMQTTClientStateMachine, MQTTClientState
from ._exceptions import MQTTProtocolError
from ._types import (
    Capabilities,
    MQTTConnAckPacket,
    MQTTConnectPacket,
    MQTTDisconnectPacket,
    MQTTPacket,
    MQTTPingRequestPacket,
    MQTTPingResponsePacket,
    MQTTPublishPacket,
    MQTTSubscribeAckPacket,
    MQTTSubscribePacket,
    MQTTUnsubscribeAckPacket,
    MQTTUnsubscribePacket,
    Pattern,
    PropertyType,
    PropertyValue,
    QoS,
    ReasonCode,
    Subscription,
    Will,
)


@define(eq=False, init=False)
class MQTTClientStateMachine(BaseMQTTClientStateMachine):
    """State machine for a client's session with an MQTT broker."""

    client_id: str = field(validator=[instance_of(str), min_len(1)])
    _ping_pending: bool = field(init=False, default=False)
    cap: Capabilities = field(init=False, factory=Capabilities)
    keep_alive: int = field(init=False, default=0)

    def __init__(self, client_id: str | None = None):
        self.__attrs_init__(client_id=client_id or f"mqttproto-{uuid4().hex}")
        self._auto_ack_publishes = True

    @property
    def cap_retain(self) -> bool:
        """Does the server support RETAINed messages?"""
        return self.cap.retain

    @property
    def cap_wildcard_subscriptions(self) -> bool:
        """Does the server support wildcard subscriptions?"""
        return self.cap.wildcard_subscriptions

    @property
    def cap_subscription_ids(self) -> bool:
        """Does the server support subscription IDs?"""
        return self.cap.subscription_ids

    def reset(self, session_present: bool) -> None:
        self._ping_pending = False
        if session_present:
            self._pending_packets = {
                packet_id: packet
                for packet_id, packet in self._pending_packets.items()
                if isinstance(packet, MQTTPublishPacket)
            }
        else:
            self._next_packet_id = 1

    def _handle_packet(self, packet: MQTTPacket) -> bool:
        if super()._handle_packet(packet):
            return True

        if isinstance(packet, MQTTConnAckPacket):
            self._in_require_state(packet, MQTTClientState.CONNECTING)
            if packet.reason_code is ReasonCode.SUCCESS:
                self._state = MQTTClientState.CONNECTED
                self._auth_method = cast(
                    str, packet.properties.get(PropertyType.AUTHENTICATION_METHOD)
                )
                self.keep_alive = cast(int, packet.properties.get(PropertyType.SERVER_KEEP_ALIVE))
                self.cap.retain = cast(
                    bool, packet.properties.get(PropertyType.RETAIN_AVAILABLE, True)
                )
                self.cap.subscription_ids = cast(
                    bool,
                    packet.properties.get(
                        PropertyType.SUBSCRIPTION_IDENTIFIER_AVAILABLE, True
                    ),
                )
                self.cap.wildcard_subscriptions = cast(
                    bool,
                    packet.properties.get(
                        PropertyType.WILDCARD_SUBSCRIPTION_AVAILABLE, True
                    ),
                )
                self.cap.qos = cast(
                    QoS,
                    packet.properties.get(PropertyType.MAXIMUM_QOS, QoS.EXACTLY_ONCE),
                )

                self.reset(session_present=packet.session_present)

                # Resend any pending publishes (and set the duplicate flag)
                for publish in self._pending_packets.values():
                    assert isinstance(publish, MQTTPublishPacket)
                    publish.duplicate = True

                    publish.encode(self._out_buffer)
            else:
                self._state = MQTTClientState.DISCONNECTED
        elif isinstance(packet, MQTTPingResponsePacket):
            self._in_require_state(packet, MQTTClientState.CONNECTED)
            self._ping_pending = False
        elif isinstance(packet, MQTTSubscribeAckPacket):
            self._in_require_state(packet, MQTTClientState.CONNECTED)
            self._pop_pending_packet(packet.packet_id, MQTTSubscribePacket, local=True)
        elif isinstance(packet, MQTTUnsubscribeAckPacket):
            self._in_require_state(packet, MQTTClientState.CONNECTED)
            self._pop_pending_packet(
                packet.packet_id, MQTTUnsubscribePacket, local=True
            )
        elif isinstance(packet, MQTTDisconnectPacket):
            self._in_require_state(
                packet, MQTTClientState.CONNECTING, MQTTClientState.CONNECTED
            )
            self._state = MQTTClientState.DISCONNECTED
        else:
            return False

        return True

    def connect(
        self,
        *,
        username: str | None = None,
        password: str | None = None,
        will: Will | None = None,
        clean_start: bool = True,
        keep_alive: int = 0,
    ) -> None:
        self._out_require_state(MQTTClientState.DISCONNECTED)
        packet = MQTTConnectPacket(
            client_id=self.client_id,
            will=will,
            username=username,
            password=password,
            clean_start=clean_start,
            keep_alive=keep_alive,
        )
        self.keep_alive = keep_alive
        packet.encode(self._out_buffer)
        self._state = MQTTClientState.CONNECTING

    def disconnect(self, reason_code: ReasonCode = ReasonCode.SUCCESS) -> None:
        if self._state == MQTTClientState.DISCONNECTED:
            return
        packet = MQTTDisconnectPacket(reason_code=reason_code)
        packet.encode(self._out_buffer)
        self._state = MQTTClientState.DISCONNECTED

    def ping(self) -> None:
        self._out_require_state(MQTTClientState.CONNECTED)
        packet = MQTTPingRequestPacket()
        packet.encode(self._out_buffer)
        self._ping_pending = True

    def publish(
        self,
        topic: str,
        payload: str | bytes,
        *,
        qos: QoS = QoS.AT_MOST_ONCE,
        retain: bool = False,
<<<<<<< HEAD
        properties: dict[PropertyType, int] | None = None,
        user_properties: dict[str, str] | None = None,
=======
        properties: dict[PropertyType, PropertyValue] | None = None,
>>>>>>> e4f6acd6
    ) -> int | None:
        """
        Send a ``PUBLISH`` request.

        :param topic: topic to publish the message on
        :param payload: the actual message to publish
        :param qos:
        :param retain: ``True`` to send the message to any future subscribers of the
            topic too
        :return: the packet ID if ``qos`` was higher than 0

        A QoS that's not supported by the server is silently downgraded.
        If Retain is not supported, the message is sent as-is because
        the server is free to accept it anyway.
        """
        self._out_require_state(MQTTClientState.CONNECTED)
        packet_id = self._generate_packet_id() if qos > QoS.AT_MOST_ONCE else None
        packet = MQTTPublishPacket(
            topic=topic,
            payload=payload,
            qos=qos,
            retain=retain,
            packet_id=packet_id,
<<<<<<< HEAD
            user_properties={} if user_properties is None else user_properties,
=======
            properties=properties if properties is not None else {},
>>>>>>> e4f6acd6
        )
        if properties:
            for prop,val in properties.items():
                packet.properties[prop] = val
        packet.encode(self._out_buffer)
        if packet_id is not None:
            self._add_pending_packet(packet, local=True)

        return packet.packet_id

    @property
    def cap_qos(self) -> QoS:
        """
        Returns the maximum QoS level that the broker supports.
        """
        return self.cap.qos

    def subscribe(
        self, subscriptions: Sequence[Subscription], max_qos: QoS | None = None
    ) -> int:
        """
        Subscribe to one or more topic patterns.

        Send a ``SUBSCRIBE`` request, containing one of more subscriptions.

        All included subscriptions need to use the same subscription ID.

        :param subscriptions: a sequence of subscriptions
        :param max_qos: the maximum QoS to request. Leave as `None` to use the
            subscription's value.
        :return: packet ID of the ``SUBSCRIBE`` request.

        When changing a subscription's QoS, pass the new max_qos value.
        Update the subscription record after the operation was successful.
        """
        subscr_id: int | None = None

        # TODO remember the subscription for reconnect if not
        self._out_require_state(MQTTClientState.CONNECTED)

        for sub in subscriptions:
            # If all subscriptions use a common ID, collect and use that.
            # Otherwise don't.
            if subscr_id is None:
                subscr_id = sub.subscription_id
            elif subscr_id != sub.subscription_id:
                raise ValueError("Inconsistent subscription IDs")

        packet = MQTTSubscribePacket(
            subscriptions=subscriptions,
            packet_id=self._generate_packet_id(),
            max_qos=max_qos,
        )
        if subscr_id and self.cap_subscription_ids:
            packet.properties[PropertyType.SUBSCRIPTION_IDENTIFIER] = subscr_id
        packet.encode(self._out_buffer)
        self._add_pending_packet(packet, local=True)
        return packet.packet_id

    def unsubscribe(self, patterns: Sequence[Pattern]) -> int | None:
        """
        Unsubscribe from one or more topic patterns.

        Send an ``UNSUBSCRIBE`` request, containing one of more subscriptions.

        :param patterns: topic patterns to unsubscribe from
        :return: packet ID of the ``UNSUBSCRIBE`` request
        """
        try:
            self._out_require_state(MQTTClientState.CONNECTED)
        except MQTTProtocolError:
            return None
            # TODO remember the unsubscription for reconnect

        packet = MQTTUnsubscribePacket(
            patterns=patterns, packet_id=self._generate_packet_id()
        )
        packet.encode(self._out_buffer)
        self._add_pending_packet(packet, local=True)
        return packet.packet_id<|MERGE_RESOLUTION|>--- conflicted
+++ resolved
@@ -176,12 +176,8 @@
         *,
         qos: QoS = QoS.AT_MOST_ONCE,
         retain: bool = False,
-<<<<<<< HEAD
-        properties: dict[PropertyType, int] | None = None,
+        properties: dict[PropertyType, PropertyValue] | None = None,
         user_properties: dict[str, str] | None = None,
-=======
-        properties: dict[PropertyType, PropertyValue] | None = None,
->>>>>>> e4f6acd6
     ) -> int | None:
         """
         Send a ``PUBLISH`` request.
@@ -204,12 +200,9 @@
             payload=payload,
             qos=qos,
             retain=retain,
+            properties=properties if properties is not None else {},
             packet_id=packet_id,
-<<<<<<< HEAD
             user_properties={} if user_properties is None else user_properties,
-=======
-            properties=properties if properties is not None else {},
->>>>>>> e4f6acd6
         )
         if properties:
             for prop,val in properties.items():
