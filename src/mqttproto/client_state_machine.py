from __future__ import annotations

from collections import defaultdict
from collections.abc import Sequence
from typing import cast
from uuid import uuid4

from attr.validators import instance_of
from attrs import define, field

from ._base_client_state_machine import BaseMQTTClientStateMachine, MQTTClientState
from ._types import (
    MQTTConnAckPacket,
    MQTTConnectPacket,
    MQTTDisconnectPacket,
    MQTTPacket,
    MQTTPingRequestPacket,
    MQTTPingResponsePacket,
    MQTTPublishPacket,
    MQTTSubscribeAckPacket,
    MQTTSubscribePacket,
    MQTTUnsubscribeAckPacket,
    MQTTUnsubscribePacket,
    PropertyType,
    QoS,
    ReasonCode,
    Subscription,
    Will,
)


@define(eq=False, init=False)
class MQTTClientStateMachine(BaseMQTTClientStateMachine):
    """State machine for a client's session with an MQTT broker."""

    client_id: str = field(
        validator=instance_of(str), factory=lambda: f"mqttproto-{uuid4().hex}"
    )
<<<<<<< HEAD
    keep_alive: int = field(init=False, default=0)
    may_retain: bool = field(init=False, default=True)
    _pings_pending: int = field(init=False, default=0)
    _maximum_qos: bool = field(init=False, default=QoS.EXACTLY_ONCE)
    _maximum_qos: QoS = field(init=False, default=QoS.EXACTLY_ONCE)
=======
    _ping_pending: bool = field(init=False, default=False)
    _may_retain: bool = field(init=False, default=True)
>>>>>>> 6c61d1be
    _subscriptions: dict[str, Subscription] = field(init=False, factory=dict)
    _subscription_counts: dict[str, int] = field(
        init=False, factory=lambda: defaultdict(lambda: 0)
    )

    def __init__(self, client_id: str | None = None):
        self.__attrs_init__(client_id=client_id or f"mqttproto-{uuid4().hex}")
        self._auto_ack_publishes = True

    @property
    def may_retain(self) -> bool:
        """Does the server support RETAINed messages?"""
        return self._may_retain

    def reset(self, session_present: bool) -> None:
        self._pings_pending = 0
        if session_present:
            self._pending_packets = {
                packet_id: packet
                for packet_id, packet in self._pending_packets.items()
                if isinstance(packet, MQTTPublishPacket)
            }
        else:
            self._next_packet_id = 1
            self._subscriptions.clear()

    @property
    def pings_pending(self) -> int:
        """
        Check whether the last Ping we sent has been answered.

        Returns ``None`` if no Ping request was yet sent.
        """
        return self._pings_pending

    def _handle_packet(self, packet: MQTTPacket) -> bool:
        if super()._handle_packet(packet):
            return True

        if isinstance(packet, MQTTConnAckPacket):
            self._in_require_state(packet, MQTTClientState.CONNECTING)
            if packet.reason_code is ReasonCode.SUCCESS:
                self._state = MQTTClientState.CONNECTED
                self._auth_method = cast(
                    str, packet.properties.get(PropertyType.AUTHENTICATION_METHOD)
                )
<<<<<<< HEAD
                self.keep_alive = cast(
                    int, packet.properties.get(PropertyType.SERVER_KEEP_ALIVE)
                )
                self._maximum_qos = cast(
                    QoS,
                    packet.properties.get(PropertyType.MAXIMUM_QOS, QoS.EXACTLY_ONCE),
                )
                self.may_retain = cast(
                    bool, packet.properties.get(PropertyType.RETAIN_AVAILABLE)
=======
                self._may_retain = cast(
                    bool, packet.properties.get(PropertyType.RETAIN_AVAILABLE, True)
>>>>>>> 6c61d1be
                )
                self.reset(session_present=packet.session_present)

                # Resend any pending publishes (and set the duplicate flag)
                for packet in self._pending_packets.values():
                    if isinstance(packet, MQTTPublishPacket):
                        packet.duplicate = True
                    packet.encode(self._out_buffer)
            else:
                self._state = MQTTClientState.DISCONNECTED
        elif isinstance(packet, MQTTPingResponsePacket):
            self._in_require_state(packet, MQTTClientState.CONNECTED)
            self._pings_pending = 0
        elif isinstance(packet, MQTTSubscribeAckPacket):
            self._in_require_state(packet, MQTTClientState.CONNECTED)
            self._pop_pending_packet(packet.packet_id, MQTTSubscribePacket)
        elif isinstance(packet, MQTTUnsubscribeAckPacket):
            self._in_require_state(packet, MQTTClientState.CONNECTED)
            self._pop_pending_packet(packet.packet_id, MQTTUnsubscribePacket)
        elif isinstance(packet, MQTTDisconnectPacket):
            self._in_require_state(
                packet, MQTTClientState.CONNECTING, MQTTClientState.CONNECTED
            )
            self._state = MQTTClientState.DISCONNECTED
        else:
            return False

        return True

    def connect(
        self,
        *,
        username: str | None = None,
        password: str | None = None,
        will: Will | None = None,
        clean_start: bool = True,
        keep_alive: int = 0,
    ) -> None:
        self._out_require_state(MQTTClientState.DISCONNECTED)
        packet = MQTTConnectPacket(
            client_id=self.client_id,
            will=will,
            username=username,
            password=password,
            clean_start=clean_start,
            keep_alive=keep_alive,
        )
        packet.encode(self._out_buffer)
        self._state = MQTTClientState.CONNECTING

    def disconnect(self, reason_code: ReasonCode = ReasonCode.SUCCESS) -> None:
        self._out_require_state(MQTTClientState.CONNECTED)
        packet = MQTTDisconnectPacket(reason_code=reason_code)
        packet.encode(self._out_buffer)
        self._state = MQTTClientState.DISCONNECTED

    def ping(self) -> None:
        self._out_require_state(MQTTClientState.CONNECTED)
        packet = MQTTPingRequestPacket()
        packet.encode(self._out_buffer)
        self._pings_pending += 1

    def publish(
        self,
        topic: str,
        payload: str | bytes,
        *,
        qos: QoS = QoS.AT_MOST_ONCE,
        retain: bool = False,
    ) -> int | None:
        """
        Send a ``PUBLISH`` request.

        :param topic: topic to publish the message on
        :param payload: the actual message to publish
        :param qos:
        :param retain: ``True`` to send the message to any future subscribers of the
            topic too
        :return: the packet ID if ``qos`` was higher than 0

        A QoS that's not supported by the server is silently downgraded.
        If Retain is not supported, the message is sent as-is because
        the server is free to accept it anyway.
        """
        self._out_require_state(MQTTClientState.CONNECTED)
        packet_id = self._generate_packet_id() if qos > QoS.AT_MOST_ONCE else None
        packet = MQTTPublishPacket(
            topic=topic, payload=payload, qos=qos, retain=retain, packet_id=packet_id
        )
        packet.encode(self._out_buffer)
        if packet_id is not None:
            self._add_pending_packet(packet)

        return packet.packet_id

    @property
    def maximum_qos(self) -> QoS:
        """
        Returns the maximum QoS level that the broker supports.
        """
        return self._maximum_qos

    def subscribe(self, subscriptions: Sequence[Subscription]) -> int | None:
        """
        Subscribe to one or more topic patterns.

        If any of the given subscription was
        Send a ``SUBSCRIBE`` request, containing one of more subscriptions.

        :param subscriptions: a sequence of subscriptions
        :return: packet ID of the ``SUBSCRIBE`` request, or ``None`` if a request did
            not need to be sent

        """
        self._out_require_state(MQTTClientState.CONNECTED)
        new_subscriptions: list[Subscription] = []
        for sub in subscriptions:
            if sub.pattern in self._subscriptions:
                self._subscription_counts[sub.pattern] += 1
            else:
                self._subscription_counts[sub.pattern] = 1
                new_subscriptions.append(sub)
                self._subscriptions[sub.pattern] = sub

        if not new_subscriptions:
            return None

        packet = MQTTSubscribePacket(
            subscriptions=new_subscriptions, packet_id=self._generate_packet_id()
        )
        packet.encode(self._out_buffer)
        self._add_pending_packet(packet)
        return packet.packet_id

    def unsubscribe(self, patterns: Sequence[str]) -> int | None:
        """
        Unsubscribe from one or more topic patterns.

        If the internal subscription for any of the given patterns goes down to 0, an
        ``UNSUBSCRIBE`` request is sent for those patterns.

        :param patterns: topic patterns to unsubscribe from
        :return: packet ID of the ``UNSUBSCRIBE`` request, or ``None`` if a request did
            not need to be sent

        """
        self._out_require_state(MQTTClientState.CONNECTED)
        patterns_to_remove: list[str] = []
        for pattern in patterns:
            if self._subscription_counts.get(pattern, 0) == 1:
                del self._subscription_counts[pattern]
                del self._subscriptions[pattern]
                patterns_to_remove.append(pattern)
            else:
                self._subscription_counts[pattern] -= 1

        if not patterns_to_remove:
            return None

        packet = MQTTUnsubscribePacket(
            patterns=patterns_to_remove, packet_id=self._generate_packet_id()
        )
        packet.encode(self._out_buffer)
        self._add_pending_packet(packet)
        return packet.packet_id<|MERGE_RESOLUTION|>--- conflicted
+++ resolved
@@ -36,16 +36,11 @@
     client_id: str = field(
         validator=instance_of(str), factory=lambda: f"mqttproto-{uuid4().hex}"
     )
-<<<<<<< HEAD
     keep_alive: int = field(init=False, default=0)
-    may_retain: bool = field(init=False, default=True)
+    _may_retain: bool = field(init=False, default=True)
     _pings_pending: int = field(init=False, default=0)
     _maximum_qos: bool = field(init=False, default=QoS.EXACTLY_ONCE)
     _maximum_qos: QoS = field(init=False, default=QoS.EXACTLY_ONCE)
-=======
-    _ping_pending: bool = field(init=False, default=False)
-    _may_retain: bool = field(init=False, default=True)
->>>>>>> 6c61d1be
     _subscriptions: dict[str, Subscription] = field(init=False, factory=dict)
     _subscription_counts: dict[str, int] = field(
         init=False, factory=lambda: defaultdict(lambda: 0)
@@ -92,7 +87,6 @@
                 self._auth_method = cast(
                     str, packet.properties.get(PropertyType.AUTHENTICATION_METHOD)
                 )
-<<<<<<< HEAD
                 self.keep_alive = cast(
                     int, packet.properties.get(PropertyType.SERVER_KEEP_ALIVE)
                 )
@@ -100,12 +94,8 @@
                     QoS,
                     packet.properties.get(PropertyType.MAXIMUM_QOS, QoS.EXACTLY_ONCE),
                 )
-                self.may_retain = cast(
+                self._may_retain = cast(
                     bool, packet.properties.get(PropertyType.RETAIN_AVAILABLE)
-=======
-                self._may_retain = cast(
-                    bool, packet.properties.get(PropertyType.RETAIN_AVAILABLE, True)
->>>>>>> 6c61d1be
                 )
                 self.reset(session_present=packet.session_present)
 
