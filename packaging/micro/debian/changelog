<<<<<<< HEAD
moat-micro (0.16.1-1) unstable; urgency=medium

  * New release for 25.2.0

 -- Matthias Urlichs <matthias@urlichs.de>  Sun, 04 May 2025 09:57:35 +0200
=======
moat-micro (0.16.1-2) unstable; urgency=medium

  * New release for 25.1.8

 -- Matthias Urlichs <matthias@urlichs.de>  Sun, 04 May 2025 19:51:00 +0200

moat-micro (0.16.1-1) unstable; urgency=medium

  * New release for 25.1.2

 -- Matthias Urlichs <matthias@urlichs.de>  Sun, 04 May 2025 16:23:37 +0200
>>>>>>> d89fdea9

moat-micro (0.16.0-1) unstable; urgency=medium

  * New release for 25.0.11

 -- Matthias Urlichs <matthias@urlichs.de>  Wed, 26 Mar 2025 16:25:09 +0100

moat-micro (0.15.2-1) unstable; urgency=medium

  * New release for 25.0.9

 -- Matthias Urlichs <matthias@urlichs.de>  Sun, 23 Mar 2025 14:46:48 +0100

moat-micro (0.13-1) unstable; urgency=medium

  * Initial packaging.

 -- Matthias Urlichs <matthias@urlichs.de>  Fri, 08 Mar 2024 13:22:00 +0100
<|MERGE_RESOLUTION|>--- conflicted
+++ resolved
@@ -1,10 +1,3 @@
-<<<<<<< HEAD
-moat-micro (0.16.1-1) unstable; urgency=medium
-
-  * New release for 25.2.0
-
- -- Matthias Urlichs <matthias@urlichs.de>  Sun, 04 May 2025 09:57:35 +0200
-=======
 moat-micro (0.16.1-2) unstable; urgency=medium
 
   * New release for 25.1.8
@@ -16,7 +9,6 @@
   * New release for 25.1.2
 
  -- Matthias Urlichs <matthias@urlichs.de>  Sun, 04 May 2025 16:23:37 +0200
->>>>>>> d89fdea9
 
 moat-micro (0.16.0-1) unstable; urgency=medium
 
