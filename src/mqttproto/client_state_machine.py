from __future__ import annotations

from collections import defaultdict
from collections.abc import Sequence
from typing import cast
from uuid import uuid4

from attr.validators import instance_of
from attrs import define, field

from ._base_client_state_machine import BaseMQTTClientStateMachine, MQTTClientState
from ._types import (
    MQTTConnAckPacket,
    MQTTConnectPacket,
    MQTTDisconnectPacket,
    MQTTPacket,
    MQTTPingRequestPacket,
    MQTTPingResponsePacket,
    MQTTPublishPacket,
    MQTTSubscribeAckPacket,
    MQTTSubscribePacket,
    MQTTUnsubscribeAckPacket,
    MQTTUnsubscribePacket,
    PropertyType,
    QoS,
    ReasonCode,
    Subscription,
    Will,
)


@define(eq=False, init=False)
class MQTTClientStateMachine(BaseMQTTClientStateMachine):
    """State machine for a client's session with an MQTT broker."""

    client_id: str = field(
        validator=instance_of(str), factory=lambda: f"mqttproto-{uuid4().hex}"
    )
<<<<<<< HEAD
    keep_alive: int = field(init=False, default=0)
    may_retain: bool = field(init=False, default=True)
    _pings_pending: int = field(init=False, default=0)
    _maximum_qos: bool = field(init=False, default=QoS.EXACTLY_ONCE)
=======
    _ping_pending: bool = field(init=False, default=False)
    _maximum_qos: QoS = field(init=False, default=QoS.EXACTLY_ONCE)
>>>>>>> bb8aef55
    _subscriptions: dict[str, Subscription] = field(init=False, factory=dict)
    _subscription_counts: dict[str, int] = field(
        init=False, factory=lambda: defaultdict(lambda: 0)
    )

    def __init__(self, client_id: str | None = None):
        self.__attrs_init__(client_id=client_id or f"mqttproto-{uuid4().hex}")
        self._auto_ack_publishes = True

    def reset(self, session_present: bool) -> None:
        self._pings_pending = 0
        if session_present:
            self._pending_packets = {
                packet_id: packet
                for packet_id, packet in self._pending_packets.items()
                if isinstance(packet, MQTTPublishPacket)
            }
        else:
            self._next_packet_id = 1
            self._subscriptions.clear()

    @property
    def pings_pending(self) -> int:
        """
        Check whether the last Ping we sent has been answered.

        Returns ``None`` if no Ping request was yet sent.
        """
        return self._pings_pending

    def _handle_packet(self, packet: MQTTPacket) -> bool:
        if super()._handle_packet(packet):
            return True

        if isinstance(packet, MQTTConnAckPacket):
            self._in_require_state(packet, MQTTClientState.CONNECTING)
            if packet.reason_code is ReasonCode.SUCCESS:
                self._state = MQTTClientState.CONNECTED
                self._auth_method = cast(
                    str, packet.properties.get(PropertyType.AUTHENTICATION_METHOD)
                )
                self.keep_alive = cast(
                    int, packet.properties.get(PropertyType.SERVER_KEEP_ALIVE)
                )
                self._maximum_qos = cast(
                    QoS,
                    packet.properties.get(PropertyType.MAXIMUM_QOS, QoS.EXACTLY_ONCE),
                )
                self.may_retain = cast(
                    bool, packet.properties.get(PropertyType.RETAIN_AVAILABLE)
                )
                self.reset(session_present=packet.session_present)

                # Resend any pending publishes (and set the duplicate flag)
                for packet in self._pending_packets.values():
                    if isinstance(packet, MQTTPublishPacket):
                        packet.duplicate = True
                    packet.encode(self._out_buffer)
            else:
                self._state = MQTTClientState.DISCONNECTED
        elif isinstance(packet, MQTTPingResponsePacket):
            self._in_require_state(packet, MQTTClientState.CONNECTED)
            self._pings_pending = 0
        elif isinstance(packet, MQTTSubscribeAckPacket):
            self._in_require_state(packet, MQTTClientState.CONNECTED)
            self._pop_pending_packet(packet.packet_id, MQTTSubscribePacket)
        elif isinstance(packet, MQTTUnsubscribeAckPacket):
            self._in_require_state(packet, MQTTClientState.CONNECTED)
            self._pop_pending_packet(packet.packet_id, MQTTUnsubscribePacket)
        elif isinstance(packet, MQTTDisconnectPacket):
            self._in_require_state(
                packet, MQTTClientState.CONNECTING, MQTTClientState.CONNECTED
            )
            self._state = MQTTClientState.DISCONNECTED
        else:
            return False

        return True

    def connect(
        self,
        *,
        username: str | None = None,
        password: str | None = None,
        will: Will | None = None,
        clean_start: bool = True,
        keep_alive: int = 0,
    ) -> None:
        self._out_require_state(MQTTClientState.DISCONNECTED)
        packet = MQTTConnectPacket(
            client_id=self.client_id,
            will=will,
            username=username,
            password=password,
            clean_start=clean_start,
            keep_alive=keep_alive,
        )
        packet.encode(self._out_buffer)
        self._state = MQTTClientState.CONNECTING

    def disconnect(self, reason_code: ReasonCode = ReasonCode.SUCCESS) -> None:
        self._out_require_state(MQTTClientState.CONNECTED)
        packet = MQTTDisconnectPacket(reason_code=reason_code)
        packet.encode(self._out_buffer)
        self._state = MQTTClientState.DISCONNECTED

    def ping(self) -> None:
        self._out_require_state(MQTTClientState.CONNECTED)
        packet = MQTTPingRequestPacket()
        packet.encode(self._out_buffer)
        self._pings_pending += 1

    def publish(
        self,
        topic: str,
        payload: str | bytes,
        *,
        qos: QoS = QoS.AT_MOST_ONCE,
        retain: bool = False,
    ) -> int | None:
        """
        Send a ``PUBLISH`` request.

        :param topic: topic to publish the message on
        :param payload: the actual message to publish
        :param qos:
        :param retain: ``True`` to send the message to any future subscribers of the
            topic too
        :return: the packet ID if ``qos`` was higher than 0

        A QoS that's not supported by the server is silently downgraded.
        If Retain is not supported, the message is sent as-is because
        the server is free to accept it anyway.
        """
        self._out_require_state(MQTTClientState.CONNECTED)
        qos = min(qos, self._maximum_qos)
        packet_id = self._generate_packet_id() if qos > QoS.AT_MOST_ONCE else None
        packet = MQTTPublishPacket(
            topic=topic, payload=payload, qos=qos, retain=retain, packet_id=packet_id
        )
        packet.encode(self._out_buffer)
        if packet_id is not None:
            self._add_pending_packet(packet)

        return packet.packet_id

    @property
    def maximum_qos(self) -> QoS:
        """
        Returns the maximum QoS level that the broker supports.
        """
        return self._maximum_qos

    def subscribe(self, subscriptions: Sequence[Subscription]) -> int | None:
        """
        Subscribe to one or more topic patterns.

        If any of the given subscription was
        Send a ``SUBSCRIBE`` request, containing one of more subscriptions.

        :param subscriptions: a sequence of subscriptions
        :return: packet ID of the ``SUBSCRIBE`` request, or ``None`` if a request did
            not need to be sent

        """
        self._out_require_state(MQTTClientState.CONNECTED)
        new_subscriptions: list[Subscription] = []
        for sub in subscriptions:
            if sub.pattern in self._subscriptions:
                self._subscription_counts[sub.pattern] += 1
            else:
                self._subscription_counts[sub.pattern] = 1
                new_subscriptions.append(sub)
                self._subscriptions[sub.pattern] = sub

        if not new_subscriptions:
            return None

        packet = MQTTSubscribePacket(
            subscriptions=new_subscriptions, packet_id=self._generate_packet_id()
        )
        packet.encode(self._out_buffer)
        self._add_pending_packet(packet)
        return packet.packet_id

    def unsubscribe(self, patterns: Sequence[str]) -> int | None:
        """
        Unsubscribe from one or more topic patterns.

        If the internal subscription for any of the given patterns goes down to 0, an
        ``UNSUBSCRIBE`` request is sent for those patterns.

        :param patterns: topic patterns to unsubscribe from
        :return: packet ID of the ``UNSUBSCRIBE`` request, or ``None`` if a request did
            not need to be sent

        """
        self._out_require_state(MQTTClientState.CONNECTED)
        patterns_to_remove: list[str] = []
        for pattern in patterns:
            if self._subscription_counts.get(pattern, 0) == 1:
                del self._subscription_counts[pattern]
                del self._subscriptions[pattern]
                patterns_to_remove.append(pattern)
            else:
                self._subscription_counts[pattern] -= 1

        if not patterns_to_remove:
            return None

        packet = MQTTUnsubscribePacket(
            patterns=patterns_to_remove, packet_id=self._generate_packet_id()
        )
        packet.encode(self._out_buffer)
        self._add_pending_packet(packet)
        return packet.packet_id<|MERGE_RESOLUTION|>--- conflicted
+++ resolved
@@ -36,15 +36,11 @@
     client_id: str = field(
         validator=instance_of(str), factory=lambda: f"mqttproto-{uuid4().hex}"
     )
-<<<<<<< HEAD
     keep_alive: int = field(init=False, default=0)
     may_retain: bool = field(init=False, default=True)
     _pings_pending: int = field(init=False, default=0)
     _maximum_qos: bool = field(init=False, default=QoS.EXACTLY_ONCE)
-=======
-    _ping_pending: bool = field(init=False, default=False)
     _maximum_qos: QoS = field(init=False, default=QoS.EXACTLY_ONCE)
->>>>>>> bb8aef55
     _subscriptions: dict[str, Subscription] = field(init=False, factory=dict)
     _subscription_counts: dict[str, int] = field(
         init=False, factory=lambda: defaultdict(lambda: 0)
