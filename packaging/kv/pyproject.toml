[build-system]
build-backend = "setuptools.build_meta"
requires = [ "setuptools", "wheel",]

[project]
classifiers = [
	"Development Status :: 4 - Beta",
	"Intended Audience :: Information Technology",
	"Framework :: AsyncIO",
	"Framework :: Trio",
	"Operating System :: POSIX :: Linux",
	"Operating System :: MacOS :: MacOS X",
	"Operating System :: Microsoft :: Windows",
	"Programming Language :: Python :: 3",
	"Topic :: Database",                                                                            
	"Topic :: Home Automation",
	"Topic :: System :: Distributed Computing",
]
dependencies = [
	"asyncclick > 7.99",        
	"trio >= 0.22",
	"anyio >= 4",
	"range_set >= 0.2",                                                          
	"attrs >= 22",
	"asyncactor ~= 0.26.3",
	"asyncscope >= 0.10.4",   
	"jsonschema >= 2.5",
	"ruyaml >= 0.89",
	# "argon2 >= 18.3",
	"PyNaCl >= 1.3",
	"moat-lib-diffiehellman ~= 0.13.4",                                           
	"moat-link",
	"psutil",
	"simpleeval >= 0.9.10",                                            
	"moat-mqtt ~= 0.42.4",
	"moat-util ~= 0.56.4",
	"exceptiongroup; python_version<'3.11'",
]
<<<<<<< HEAD
version = "0.71.4"
=======
version = "0.71.5"
>>>>>>> 95f2265c
keywords = [ "MoaT",]
requires-python = ">=3.8"
name = "moat-kv"
description = "A distributed no-master key-value store"
readme = "README.rst"

[[project.authors]]
email = "matthias@urlichs.de"
name = "Matthias Urlichs"

[project.urls]
homepage = "https://m-o-a-t.org"
repository = "https://github.com/M-o-a-T/moat"

[tool.setuptools]
[tool.setuptools.packages.find]
where = ["src"]

[tool.setuptools.package-data]
"*" = ["*.yaml"]<|MERGE_RESOLUTION|>--- conflicted
+++ resolved
@@ -36,11 +36,7 @@
 	"moat-util ~= 0.56.4",
 	"exceptiongroup; python_version<'3.11'",
 ]
-<<<<<<< HEAD
-version = "0.71.4"
-=======
 version = "0.71.5"
->>>>>>> 95f2265c
 keywords = [ "MoaT",]
 requires-python = ">=3.8"
 name = "moat-kv"
